--- conflicted
+++ resolved
@@ -27,11 +27,8 @@
 from dct.transformer_optimization_dtos import *
 from dct.plot_control import *
 from dct.generate_toml import *
-<<<<<<< HEAD
 from dct.sampling import *
-=======
 # supervision class
 from dct.server_ctl import *
 from dct.server_ctl_dtos import *
-from dct.dctmainctl import *
->>>>>>> 7a47b8cf
+from dct.dctmainctl import *