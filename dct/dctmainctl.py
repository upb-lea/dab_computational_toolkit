"""Main control program to optimize the DAB converter."""
import logging.config

import datetime
# python libraries
import copy
import os
import shutil
import sys
import threading
import tomllib
import zipfile
import fnmatch
import time
from multiprocessing import Queue
from typing import Any
import logging

# 3rd party libraries
import json


# own libraries
import dct
from dct import toml_checker as tc, ProgressStatus
from dct import server_ctl_dtos as srv_ctl_dtos
# Circuit, inductor, transformer and heat sink optimization class
from dct import CircuitOptimization
from dct import InductorOptimization
from dct import TransformerOptimization
from dct import HeatSinkOptimization
from dct import ParetoPlots
from dct import generate_logging_config
from dct.server_ctl_dtos import ConfigurationDataEntryDto, SummaryDataEntryDto
from dct.summary_processing import DctSummaryProcessing
from dct.summary_pre_processing import DctSummaryPreProcessing
from dct.server_ctl import DctServer as ServerCtl
from dct.server_ctl import ServerRequestData
from dct.server_ctl import RequestCmd
from dct.server_ctl import ParetoFrontSource
from dct.server_ctl_dtos import ProgressData
from dct.server_ctl_dtos import RunTimeMeasurement as RunTime

logger = logging.getLogger(__name__)

class DctMainCtl:
    """Main class for control dab-optimization."""

    def __init__(self) -> None:
        """Initialize the member variable of the DctMainCtl-class."""
        # List data for server communication
        self._circuit_list: list[srv_ctl_dtos.ConfigurationDataEntryDto]
        self._inductor_main_list: list[srv_ctl_dtos.MagneticDataEntryDto]
        self._transformer_main_list: list[srv_ctl_dtos.MagneticDataEntryDto]
        self._inductor_list: list[srv_ctl_dtos.ConfigurationDataEntryDto]
        self._transformer_list: list[srv_ctl_dtos.ConfigurationDataEntryDto]
        self._heat_sink_list: list[srv_ctl_dtos.ConfigurationDataEntryDto]
        self._summary_list: list[srv_ctl_dtos.SummaryDataEntryDto]
        # Processing time data (Prepared for future implementation with  multiple configurations)
        self._total_time: RunTime
        self._inductor_progress_time: list[RunTime] = []
        self._transformer_progress_time: list[RunTime] = []

        # Optimization class instances
        # circuit_optimization is missing due to static class. Needs to be changed to instance class too.
        self._filtered_list_files: list[str] = []
        self._circuit_optimization: CircuitOptimization | None = None
        self._inductor_optimization: InductorOptimization | None = None
        self._transformer_optimization: TransformerOptimization | None = None
        self._heat_sink_optimization: HeatSinkOptimization | None = None
        self._summary_pre_processing: DctSummaryPreProcessing | None = None
        self._summary_processing: DctSummaryProcessing | None = None

        # Filtered point results in case of skip
        self._inductor_number_filtered_points_skip_list: list[int] = []
        self._transformer_number_filtered_points_skip_list: list[int] = []
        self._heat_sink_number_filtered_points_skip: list[int] = []

        # Key input variables
        self._key_input_lock: threading.Lock = threading.Lock()
        self._key_input_string: str = ""
        self._break_point_flag = False
        self._break_point_message: str = ""

    @staticmethod
    def set_up_folder_structure(toml_prog_flow: tc.FlowControl) -> None:
        """
        Set up the folder structure for the subprojects.

        :param toml_prog_flow: Flow control toml file
        :type toml_prog_flow: tc.FlowControl
        """
        # Convert relative  paths to absolute paths
        project_directory = os.path.abspath(toml_prog_flow.general.project_directory)
        circuit_path = os.path.join(project_directory, toml_prog_flow.circuit.subdirectory)
        inductor_path = os.path.join(project_directory, toml_prog_flow.inductor.subdirectory)
        transformer_path = os.path.join(project_directory, toml_prog_flow.transformer.subdirectory)
        heat_sink_path = os.path.join(project_directory, toml_prog_flow.heat_sink.subdirectory)
        pre_summary_path = os.path.join(project_directory, toml_prog_flow.pre_summary.subdirectory)
        summary_path = os.path.join(project_directory, toml_prog_flow.summary.subdirectory)

        path_dict = {'circuit': circuit_path,
                     'inductor': inductor_path,
                     'transformer': transformer_path,
                     'heat_sink': heat_sink_path,
                     'pre_summary': pre_summary_path,
                     'summary': summary_path}

        for _, value in path_dict.items():
            os.makedirs(value, exist_ok=True)

        json_filepath = os.path.join(project_directory, "filepath_config.json")

        with open(json_filepath, 'w', encoding='utf8') as json_file:
            json.dump(path_dict, json_file, ensure_ascii=False, indent=4)

    @staticmethod
    def load_toml_file(toml_file: str) -> tuple[bool, dict[str, Any]]:
        """
        Load the toml configuration data to a dictionary.

        :param toml_file : File name of the toml-file
        :type  toml_file : str
        :return: True, if the data could be loaded successful and the loaded dictionary
        :rtype: bool, dict
        """
        # return value initialization to false and toml Data to empty
        is_toml_file_existing = False
        config: dict[str, Any] = {}

        # Separate filename and path
        toml_file_directory = os.path.dirname(toml_file)

        # check path
        if os.path.exists(toml_file_directory) or toml_file_directory == "":
            # check filename
            if os.path.isfile(toml_file):
                with open(toml_file, "rb") as f:
                    try:
                        config = tomllib.load(f)
                        is_toml_file_existing = True
                    except (tomllib.TOMLDecodeError) as e:
                        # File is not conform to toml-format
                        logger.warning(f"toml-file is not conform to toml-format:\n{e}")
            else:
                logger.warning(f"File {toml_file} does not exists!")
        else:
            logger.warning(f"Path {toml_file_directory} does not exists!")

        return is_toml_file_existing, config

    @staticmethod
    def load_generate_logging_config(logging_config_file: str) -> None:
        """
        Read the logging configuration file and configure the logger.

        Generate a default logging configuration file in case it does not exist.

        :param logging_config_file: File name of the logging configuration file
        :type logging_config_file: str
        """
        # Separate filename and path
        logging_conf_file_directory = os.path.dirname(logging_config_file)

        # check path
        if os.path.exists(logging_conf_file_directory) or logging_conf_file_directory == "":
            # check filename
            if os.path.isfile(logging_config_file):
                with open(logging_config_file, "rb") as f:
                    try:
                        logging.config.fileConfig(logging_config_file)
                    except:
                        logger.warning(f"Logging configuration file {logging_config_file} is inconsistent.")
                    else:
                        logger.info(f"Found existing logging configuration {logging_config_file}.")
            else:
                logger.info("Generate a new logging.conf file.")
                generate_logging_config(logging_conf_file_directory)
                # Reset to standard file name
                logging_config_file = os.path.join(logging_conf_file_directory, "logging.conf")
                if os.path.isfile(logging_config_file):
                    with open(logging_config_file, "rb") as f:
                        logging.config.fileConfig(logging_config_file)
                else:
                    raise ValueError("logging.conf can not be generated.")
        else:
            logger.warning(f"Path {logging_conf_file_directory} does not exists!")

    def generate_conf_file(self, path: str) -> bool:
        """
        Create and save the configuration file.

        Generate following default configuration files within the path:
        DabCircuitConf.toml, DabInductorConf.toml, DabTransformerConf.toml and DabHeatSinkConf.toml,

        :param path : Location of the configuration
        :type  path : str
        :return: true, if the files are stored successfully
        :rtype: bool

        """
        # Dummy code to satisfy ruff
        return_value: bool = self._break_point_flag and False

        return return_value

    @staticmethod
    def delete_study_content(folder_name: str, study_file_name: str = "") -> None:
        """
        Delete the study files and the femmt folders.

        If a new study is to generate the old obsolete files and folders needs to be deleted.

        :param folder_name : Location of the study files
        :type  folder_name : str
        :param study_file_name : Name of the study files (without extension)
        :type  study_file_name : str
        """
        # Variable declaration
        is_study_found: bool = False

        # Check if folder exists
        if os.path.exists(folder_name):
            # Delete all content of the folder
            for item in os.listdir(folder_name):
                # Create the full pathname
                full_path = os.path.join(folder_name, item)
                # Check if it is a folder
                if os.path.isdir(full_path):
                    # Delete the folder
                    shutil.rmtree(full_path)
                # Check if it is the target file name
                elif os.path.isfile(full_path) and os.path.splitext(item)[0] == study_file_name:
                    # Delete this file
                    os.remove(full_path)
                    # Set the flag that study is found and deleted
                    is_study_found = True
            # Check, if the study is not found
            if not is_study_found:
                logger.info(f"File of study {study_file_name} does not exists in {folder_name}!")
        else:
            logger.info(f"Path {folder_name} does not exists!")

    def user_input_break_point(self, break_point_key: str, info: str) -> None:
        """
        Continue, wait for user input or stop the program according breakpoint configuration.

        :param  break_point_key: Breakpoint configuration keyword
        :type   break_point_key: str
        :param info: Information text displayed at this breakpoint (if program waits or stops).
        :type  info: str
        """
        # Still not defined
        pass

    @staticmethod
    def check_study_data(study_path: str, study_name: str) -> bool:
        """
        Verify if the study path and sqlite3-database file exists.

        Works for all types of studies (circuit, inductor, transformer, heat sink).
        :param study_path: drive location path to the study
        :type  study_path: str
        :param study_name: Name of the study
        :type  study_name: str
        :return: True, if the optimization could be performed successful
        :rtype: bool
        """
        # Variable definition
        # return value initialization to false
        is_study_existing = False

        # check path
        if os.path.exists(study_path) or study_path == "":
            # Assemble file name
            study_name = study_name + ".sqlite3"
            target_file = os.path.join(study_path, study_name)
            # check filename
            if os.path.isfile(target_file):
                is_study_existing = True
            else:
                logger.info(f"File {target_file} does not exists!")
        else:
            logger.info(f"Path {study_path} does not exists!")

        # True = study exists
        return is_study_existing

    @staticmethod
    def get_number_of_pkl_files(filtered_file_path: str) -> int:
        """Count the number of files with extension 'pkl'.

        If the optimization is skipped the number of filtered points reflected by the number of pkl-files
        needs to be count for status information.

        :param filtered_file_path: drive location path to the 'pkl'-file folder
        :type  filtered_file_path: str
        :return: Number of pkl-files within the folder corresponds to number of filtered operation points
        :rtype: int
        """
        # Number of pkl-files in this folder
        number_of_files = 0

        # check path
        if os.path.exists(filtered_file_path):
            # Loop over the files
            for filename in os.listdir(filtered_file_path):
                if filename.endswith('.pkl') and os.path.isfile(os.path.join(filtered_file_path, filename)):
                    number_of_files = number_of_files + 1
        else:
            logger.info(f"Path {filtered_file_path} does not exists!")

        # Return the number of files with extension pkl
        return number_of_files

    def check_breakpoint(self, break_point_key: str, info: str) -> None:
        """
        Continue, wait for user input or stop the program according breakpoint configuration.

        :param  break_point_key: Breakpoint configuration keyword
        :type  break_point_key: str
        :param info: Information text displayed at this breakpoint (if program waits or stops).
        :type  info: str
        """
        # Check if breakpoint stops the program
        if break_point_key == "stop":
            print("Program stops cause by breakpoint at: '"+info+"'!")
            # stop program
            sys.exit()

        elif break_point_key == "pause":
            # Information
            print("Active breakpoint at: '"+info+"'!\n")
            print("'C'=continue, 'S'=stop the program. Please enter your choice")
            key_inp = "x"
            # Notify server about the breakpoint
            self._break_point_flag = True
            # Consume previous key input
            self._get_key_inp()
            # Add breakpoint message
            self._break_point_message = "Active breakpoint at: '"+info+"'!\n"
            # Wait for keyboard entry or server command
            while key_inp != "c" and key_inp != "C" and key_inp != "s" and key_inp != "S" and self._break_point_flag:
                key_inp = self._get_key_inp()
                # Decrease the load
                time.sleep(0.25)

            # Check result
            if key_inp == "s" or key_inp == "S":
                print("User stops the program!")
                # stop program
                sys.exit()
        else:
            # Remove breakpoint message
            self._break_point_message = ""

    @staticmethod
    def generate_zip_archive(toml_prog_flow: tc.FlowControl) -> None:
        """
        Generate a zip archive from the given simulation results to transfer to another computer.

        Remove unnecessary file structure before performing the zip operation, e.g. the 00_femmt_simulation results directory.

        :param toml_prog_flow: Flow control toml file
        :type toml_prog_flow: tc.FlowControl
        """
        folder_selection = [toml_prog_flow.general.project_directory]

        # Exclude folders that should not be included in the zip archive
        folder_exclusion = ['00_femmt_simulation']

        # Define the path to the zip archive
        zip_file_name = f'{toml_prog_flow.general.project_directory}_archived_{datetime.datetime.now().strftime("%Y-%m-%d_%H:%M")}.zip'

        # Check if path exists
        if os.path.exists(folder_selection[0]):

            # Get target folder name for the zip file
            zip_file_path = os.path.join(os.path.dirname(folder_selection[0]), zip_file_name)

            # Create the zip archive
            with zipfile.ZipFile(zip_file_path, 'w') as zip_archive:
                for folder in folder_selection:
                    for root, dirs, files in os.walk(folder):
                        for dir in dirs:
                            dir_path = os.path.join(root, dir)
                            relative_path = os.path.relpath(dir_path, folder)
                            if fnmatch.fnmatch(relative_path, '*/' + folder_exclusion[0] + '/*') or relative_path.endswith('/' + folder_exclusion[0]):
                                dirs.remove(dir)  # Exclude the subfolder
                        for file in files:
                            file_path = os.path.join(root, file)
                            relative_path = os.path.relpath(file_path, folder)
                            if relative_path.startswith(folder_exclusion[0] + '/') or relative_path.endswith('/' + folder_exclusion[0]):
                                continue  # Exclude the file if it is in an excluded folder
                            zip_archive.write(file_path, relative_path)
            # Notify user
            logger.info(f"Zip archive created:{zip_file_path}")

        else:
            # Warn user
            logger.warning(f"Path {folder_selection[0]} does not exists!")

    @staticmethod
    def get_initialization_queue_data(act_toml_prog_flow: tc.FlowControl) \
        -> tuple[list[ConfigurationDataEntryDto], list[srv_ctl_dtos.MagneticDataEntryDto], list[ConfigurationDataEntryDto],
                 list[srv_ctl_dtos.MagneticDataEntryDto], list[ConfigurationDataEntryDto],
                 list[ConfigurationDataEntryDto], list[SummaryDataEntryDto]]:
        """Initialize the lists of configuration data.

        :param act_toml_prog_flow: Flow control toml file (reference)
        :type act_toml_prog_flow: tc.FlowControl
        :return: List of configuration data for data transfer: circuit, transformer, inductor, heat sink and summary.
                 Each configuration gets one entry of the list.
        :rtype: list[ConfigurationDataEntryDto], list[srv_ctl_dtos.MagneticDataEntryDto], list[ConfigurationDataEntryDto],
                list[srv_ctl_dtos.MagneticDataEntryDto], list[ConfigurationDataEntryDto],
                list[ConfigurationDataEntryDto], list[ConfigurationDataEntryDto], list[SummaryDataEntryDto]
        """
        # Variable declaration and initialization

        # Initialize the statistical data
        progress_data_init: ProgressData = ProgressData(run_time=0, number_of_filtered_points=0,
                                                        progress_status=ProgressStatus.Idle)

        # Create data for the queue objects
        # Circuit
        circuit_list: list[srv_ctl_dtos.ConfigurationDataEntryDto] = []
        # Workaround until circuit_configuration_file is a list
        configuration_file_list = [act_toml_prog_flow.configuration_data_files.circuit_configuration_file]
        # Add entries per configuration
        for entry in configuration_file_list:
            circuit_main_entry = srv_ctl_dtos.ConfigurationDataEntryDto(
                configuration_name=entry,
                number_of_trials=act_toml_prog_flow.circuit.number_of_trials,
                progress_data=copy.deepcopy(progress_data_init))
            #  If optimization is skipped, set the status to 'skip'
            if act_toml_prog_flow.circuit.calculation_mode == "skip":
                circuit_main_entry.progress_data.progress_status = ProgressStatus.Skipped
            # Overtake the list entries
            circuit_list.append(circuit_main_entry)

        # Inductor
        inductor_main_list: list[srv_ctl_dtos.MagneticDataEntryDto] = []
        # Inductor list (entry per configuration)
        inductor_list: list[srv_ctl_dtos.ConfigurationDataEntryDto] = []
        # Workaround until inductor_configuration_file is no list
        configuration_file_list = [act_toml_prog_flow.configuration_data_files.inductor_configuration_file]
        # Add entries per configuration
        for entry in configuration_file_list:
            # Update dependent magnetic lists (homepage 1)
            inductor_main_entry = srv_ctl_dtos.MagneticDataEntryDto(
                magnetic_configuration_name=entry,
                number_performed_calculations=0,
                number_calculations=0,
                progress_data=copy.deepcopy(progress_data_init))
            # Update dependent magnetic lists (homepage 2)
            inductor_data = srv_ctl_dtos.ConfigurationDataEntryDto(
                configuration_name=entry,
                number_of_trials=act_toml_prog_flow.inductor.number_of_trials,
                progress_data=copy.deepcopy(progress_data_init))
            #  If optimization is skipped, set the status to 'skip'
            if act_toml_prog_flow.inductor.calculation_mode == "skip":
                inductor_main_entry.progress_data.progress_status = ProgressStatus.Skipped
                inductor_data.progress_data.progress_status = ProgressStatus.Skipped
            # Add elements to list
            inductor_main_list.append(inductor_main_entry)
            inductor_list.append(inductor_data)

        # Transformer
        transformer_main_list: list[srv_ctl_dtos.MagneticDataEntryDto] = []
        # Transformer data (List per configuration)
        transformer_list: list[srv_ctl_dtos.ConfigurationDataEntryDto] = []
        # Workaround until transformer_configuration_file is no list
        configuration_file_list = [act_toml_prog_flow.configuration_data_files.transformer_configuration_file]
        # Add entries per configuration
        for entry in configuration_file_list:
            # Update dependent magnetic lists (homepage 1)
            transformer_main_entry = srv_ctl_dtos.MagneticDataEntryDto(
                magnetic_configuration_name=entry,
                number_performed_calculations=0,
                number_calculations=0,
                progress_data=copy.deepcopy(progress_data_init))
            # Update dependent magnetic lists (homepage 2)
            transformer_data = srv_ctl_dtos.ConfigurationDataEntryDto(
                configuration_name=entry,
                number_of_trials=act_toml_prog_flow.transformer.number_of_trials,
                progress_data=copy.deepcopy(progress_data_init))
            #  If optimization is skipped, set the status to 'skip'
            if act_toml_prog_flow.transformer.calculation_mode == "skip":
                transformer_main_entry.progress_data.progress_status = ProgressStatus.Skipped
                transformer_data.progress_data.progress_status = ProgressStatus.Skipped
            # Add elements to list
            transformer_main_list.append(transformer_main_entry)
            transformer_list.append(transformer_data)

        # Heat_sink data (List per configuration)
        heat_sink_list: list[srv_ctl_dtos.ConfigurationDataEntryDto] = []
        # Workaround until transformer_configuration_file is no list
        configuration_file_list = [act_toml_prog_flow.configuration_data_files.heat_sink_configuration_file]
        # Add entries per configuration
        for entry in configuration_file_list:
            heat_sink_data = srv_ctl_dtos.ConfigurationDataEntryDto(
                configuration_name=entry,
                number_of_trials=act_toml_prog_flow.heat_sink.number_of_trials,
                progress_data=copy.deepcopy(progress_data_init))
            #  If optimization is skipped, set the status to 'skip'
            if act_toml_prog_flow.heat_sink.calculation_mode == "skip":
                heat_sink_data.progress_data.progress_status = ProgressStatus.Skipped
            heat_sink_list.append(heat_sink_data)

        # Summary data (List per circuit configuration)
        summary_list: list[srv_ctl_dtos.SummaryDataEntryDto] = []
        # Workaround until transformer_configuration_file is no list
        configuration_file_list = [act_toml_prog_flow.configuration_data_files.circuit_configuration_file]
        # Add entries per configuration
        for entry in configuration_file_list:
            summary_data = srv_ctl_dtos.SummaryDataEntryDto(
                configuration_name=entry,
                number_of_combinations=0,
                progress_data=copy.deepcopy(progress_data_init))
            summary_list.append(summary_data)

        # Return the queue data object
        return circuit_list, inductor_main_list, inductor_list, transformer_main_list, transformer_list, heat_sink_list, summary_list

    def _get_page_main_data(self) -> srv_ctl_dtos.QueueMainData:
        """Provide the actual statistical information of the optimization.

        :return: Data for the queue consisting of actual information about the circuit, heat sink and summary and processing times.
        :rtype: srv_ctl_dtos.QueueMainData
        """
        # Circuit
        # Check if circuit optimization is initialized,if not initialized progress data are valid
        if self._circuit_optimization is not None:
            # Check if circuit optimization is not skipped
            if self._circuit_list[0].progress_data.progress_status != ProgressStatus.Skipped:
                self._circuit_list[0].progress_data = self._circuit_optimization.get_progress_data()
        # Workaround for number of filtered points
        self._circuit_list[0].progress_data.number_of_filtered_points = len(self._filtered_list_files)
        # Inductor
        # Check if inductor is initialized,if not initialized progress data are valid
        if self._inductor_optimization is not None:
            self._inductor_main_list[0].number_performed_calculations = self._inductor_optimization.get_number_of_performed_calculations()
            self._inductor_main_list[0].progress_data.run_time = self._inductor_progress_time[0].get_runtime()
        # Transformer
        # Check if transformer is initialized,if not initialized progress data are valid
        if self._transformer_optimization is not None:
            self._transformer_main_list[0].number_performed_calculations = self._transformer_optimization.get_number_of_performed_calculations()
            self._transformer_main_list[0].progress_data.run_time = self._transformer_progress_time[0].get_runtime()

        # Heat sink
        # Check if heat sink is initialized,if not initialized progress data are valid
        if self._heat_sink_optimization is not None:
            self._heat_sink_list[0].progress_data = self._heat_sink_optimization.get_progress_data()

        # Summary data
        # Check if summary processing is initialized,if not initialized progress data are valid
        if self._summary_processing is not None:
            self._summary_list[0].progress_data = self._summary_processing.get_progress_data()

        # Assemble queue data
        queue_main_data_response: srv_ctl_dtos.QueueMainData \
            = srv_ctl_dtos.QueueMainData(circuit_list=self._circuit_list,
                                         inductor_main_list=self._inductor_main_list,
                                         transformer_main_list=self._transformer_main_list,
                                         heat_sink_list=self._heat_sink_list,
                                         summary_list=self._summary_list,
                                         total_process_time=self._total_time.get_runtime(),
                                         break_point_notification=self._break_point_message
                                         )

        return queue_main_data_response

    def _get_page_detail_data(self, filtered_pt_id: int) -> srv_ctl_dtos.QueueDetailData:
        """Provide the actual statistical information of the optimization.

        :param  filtered_pt_id: Index of the filtered circuit operation point
        :type   filtered_pt_id: int

        :return: Data for the queue consisting of actual information about the circuit, transformer, inductor, heat sink and summary
                 and processing times of a specific filtered circuit operation point.
        :rtype: srv_ctl_dtos.QueueMainData
        """
        # Circuit
        filtered_points_name_list: list[tuple[str, int] | Any] = []
        # Workaround: Convert the filtered file list
        entry_id = 0
        for entry in self._filtered_list_files:
            list_item = [entry, entry_id]
            entry_id = entry_id + 1
            filtered_points_name_list.append(list_item)

        # Check if circuit optimization is initialized,if not initialized progress data are valid
        if self._circuit_optimization is not None:
            # Check if circuit optimization is not skipped
            if self._circuit_list[0].progress_data.progress_status != ProgressStatus.Skipped:
                self._circuit_list[0].progress_data = self._circuit_optimization.get_progress_data()
        # Add remaining data
        circuit_data_entry: srv_ctl_dtos.CircuitConfigurationDataDto = srv_ctl_dtos.CircuitConfigurationDataDto(
            configuration_name=self._circuit_list[0].configuration_name,
            number_of_trials=self._circuit_list[0].number_of_trials,
            filtered_points_name_list=filtered_points_name_list,
            progress_data=self._circuit_list[0].progress_data
        )

        # Inductor
        # Check if inductor is initialized,if not initialized progress data are valid
        if self._inductor_optimization is not None:
            self._inductor_list[0].progress_data = self._inductor_optimization.get_progress_data(filtered_pt_id)
        elif self._inductor_list[0].progress_data.progress_status == ProgressStatus.Skipped:
            self._inductor_list[0].progress_data.number_of_filtered_points = self._inductor_number_filtered_points_skip_list[filtered_pt_id]
        # Transformer
        # Check if transformer is initialized,if not initialized progress data are valid
        if self._transformer_optimization is not None:
            self._transformer_list[0].progress_data = self._transformer_optimization.get_progress_data(filtered_pt_id)
        elif self._inductor_list[0].progress_data.progress_status == ProgressStatus.Skipped:
            self._transformer_list[0].progress_data.number_of_filtered_points = self._transformer_number_filtered_points_skip_list[filtered_pt_id]
        # Heat sink
        # Check if heat sink is initialized,if not initialized progress data are valid
        if self._heat_sink_optimization is not None:
            self._heat_sink_list[0].progress_data = self._heat_sink_optimization.get_progress_data()
        # Summary data
        # Check if summary processing is initialized,if not initialized progress data are valid
        if self._summary_processing is not None:
            self._summary_list[0].progress_data = self._summary_processing.get_progress_data()

        # Assemble queue data
        queue_detail_data_response: srv_ctl_dtos.QueueDetailData = (
            srv_ctl_dtos.QueueDetailData(circuit_data=circuit_data_entry,
                                         inductor_list=self._inductor_list,
                                         transformer_list=self._transformer_list,
                                         heat_sink_list=self._heat_sink_list,
                                         summary_data=self._summary_list[0],
                                         conf_process_time=self._total_time.get_runtime(),
                                         break_point_notification=self._break_point_message))

        return queue_detail_data_response

    def _request_pareto_front(self, pareto_source: ParetoFrontSource, c_configuration_index: int,
                              item_configuration_index: int, c_filtered_point_index: int) -> srv_ctl_dtos.QueueParetoFrontData:
        """Provide the actual statistical information of the optimization.

        :param  c_configuration_index: Index of the circuit configuration
        :type   c_configuration_index: int
        :param  pareto_source: Type of the Pareto front source
        :type   pareto_source: ParetoFrontSource (enumeration)
        :param  c_filtered_point_index: Index of the filtered circuit operation point
        :type   c_filtered_point_index: int

        :return: Html page of the requested pareto front
        :rtype:  str
        """
        # Variable declaration
        response_data = srv_ctl_dtos.QueueParetoFrontData(pareto_front_optuna="",
                                                          validity=False,
                                                          evaluation_info="Unexpected error!")

        # Circuit (Later to create a instance variable)
        filtered_points_name_list: list[tuple[str, int] | Any] = []
        # Workaround: Convert the filtered file list
        entry_id = 0
        for entry in self._filtered_list_files:
            list_item = [entry, entry_id]
            entry_id = entry_id + 1
            filtered_points_name_list.append(list_item)

        # Flag for available pareto file
        is_pareto_file_available: bool = False

        # Verify the input data
        if not c_configuration_index < len(self._circuit_list) or c_configuration_index < 0:
            response_data.evaluation_info = "Index of circuit configuration is invalid!"
            return response_data
        # Check if circuit  optimization is initialized, if not initialized progress data are valid
        if self._circuit_optimization is None:
            response_data.evaluation_info = "Warning: Circuit optimization is not initialized!"
            return response_data
        # Process the input data to find the Pareto front data
        if pareto_source == ParetoFrontSource.pareto_circuit:
            # Pareto front of circuit
            if self._circuit_list[c_configuration_index].progress_data.progress_status == ProgressStatus.InProgress:
                # Get Pareto front from memory
                response_data.evaluation_info = f"Circuit configuration file: {self._circuit_list[c_configuration_index].configuration_name}"
                response_data.pareto_front_optuna = self._circuit_optimization.get_actual_pareto_html()
            elif not self._circuit_list[c_configuration_index].progress_data.progress_status == ProgressStatus.Idle:
                # Get Pareto front from file
                if self.check_study_data(self._circuit_study_data.optimization_directory,
                                         self._circuit_study_data.study_name):
                    response_data.evaluation_info = f"Circuit configuration: {self._circuit_list[c_configuration_index].configuration_name}"
                    response_data.pareto_front_optuna = self._circuit_optimization.get_pareto_html(
                        self._circuit_study_data.study_name,
                        os.path.join(self._circuit_study_data.optimization_directory,
                                     self._circuit_study_data.study_name+".sqlite3"))
            else:
                response_data.evaluation_info = "Pareto front calculation still not started!"
        # Pareto front of inductor
        elif pareto_source == ParetoFrontSource.pareto_inductor:
            # Verify the input data
            if not item_configuration_index < len(self._inductor_list) or item_configuration_index < 0:
                response_data.evaluation_info = "Index of circuit configuration is invalid!"
                return response_data
            else:
                # Check if inductor optimization is initialized, if not initialized progress data are valid
                if self._inductor_optimization is not None:
                    # Get progress data of selected filtered point
                    self._inductor_list[0].progress_data = self._inductor_optimization.get_progress_data(c_filtered_point_index)
                    if self._inductor_list[0].progress_data == 1:
                        # Get Pareto front from memory (Still not available. Femmt-update needed)
                        # response_data.evaluation_info = f"Inductor configuration: {self._inductor_list[i_configuration_index].conf_name}"
                        response_data.evaluation_info = "Pareto front calculation is started..."
                        # response_data.pareto_front_optuna = self.inductor_optimization.get_actual_pareto_html()
                    elif not self._inductor_list[0].progress_data.progress_status == ProgressStatus.Idle:
                        is_pareto_file_available = True
                if is_pareto_file_available or self._inductor_list[0].progress_data.progress_status == ProgressStatus.Skipped:
                    # Get Pareto front from file
                    # Assemble path name
                    sqlite_file_path = os.path.join(self._inductor_study_data.optimization_directory,
                                                    filtered_points_name_list[c_filtered_point_index][0],
                                                    self._inductor_study_data.study_name)
                    if self.check_study_data(sqlite_file_path, self._inductor_study_data.study_name):
                        response_data.evaluation_info = (f"Inductor configuration file: {self._inductor_list[item_configuration_index].configuration_name}"
                                                         f" of filtered point: {filtered_points_name_list[c_filtered_point_index][0]}")
                        response_data.pareto_front_optuna = self._circuit_optimization.get_pareto_html(
                            self._inductor_study_data.study_name, os.path.join(sqlite_file_path, self._inductor_study_data.study_name + ".sqlite3"))
                else:
                    # Pareto front is not available
                    response_data.evaluation_info = "Pareto front calculation still not started!"
        # Pareto front of transformer
        elif pareto_source == ParetoFrontSource.pareto_transformer:
            # Verify the input data
            if not item_configuration_index < len(self._transformer_list) or item_configuration_index < 0:
                response_data.evaluation_info = "Index of circuit configuration is invalid!"
                return response_data
            else:
                # Check if transformer optimization is initialized,if not initialized progress data are valid
                if self._transformer_optimization is not None:
                    # Get progress data of selected filtered point
                    self._transformer_list[0].progress_data = self._transformer_optimization.get_progress_data(c_filtered_point_index)
                    if self._transformer_list[0].progress_data == 1:
                        # Get Pareto front from memory (Still not available. Femmt-update needed)
                        response_data.evaluation_info = "Pareto front calculation is started..."
                        # response_data.pareto_front_optuna = self.transformer_optimization.get_actual_pareto_html()
                    elif not self._transformer_list[0].progress_data.progress_status == ProgressStatus.Idle:
                        is_pareto_file_available = True
                if is_pareto_file_available or self._transformer_list[0].progress_data.progress_status == ProgressStatus.Skipped:
                    # Get Pareto front from file
                    # Assemble path name
                    sqlite_file_path = os.path.join(self._transformer_study_data.optimization_directory,
                                                    filtered_points_name_list[c_filtered_point_index][0],
                                                    self._transformer_study_data.study_name)
                    if self.check_study_data(sqlite_file_path, self._transformer_study_data.study_name):
                        response_data.evaluation_info = (
                            f"Transformer configuration file: {self._transformer_list[item_configuration_index].configuration_name}"
                            f" of filtered point: {filtered_points_name_list[c_filtered_point_index][0]}"
                        )
                        response_data.pareto_front_optuna = self._circuit_optimization.get_pareto_html(
                            self._transformer_study_data.study_name, os.path.join(sqlite_file_path, self._transformer_study_data.study_name + ".sqlite3"))
                else:
                    # Pareto front is not available
                    response_data.evaluation_info = "Pareto front calculation still not started!"
        elif pareto_source == ParetoFrontSource.pareto_heat_sink:
            # Pareto front of heat sink
            # Verify the input data
            if not item_configuration_index < len(self._heat_sink_list) or item_configuration_index < 0:
                response_data.evaluation_info = "Index of circuit configuration is invalid!"
                return response_data
            else:
                # Check if heat sink optimization is initialized,if not initialized progress data are valid
                if self._heat_sink_optimization is not None:
                    # Get progress data of selected filtered point
                    self._heat_sink_list[item_configuration_index].progress_data = self._heat_sink_optimization.get_progress_data()
                    if self._transformer_list[item_configuration_index].progress_data == 1:
                        # Get Pareto front from memory (Still not available. Femmt-update needed)
                        response_data.evaluation_info = "Pareto front calculation is started..."
                        # response_data.pareto_front_optuna = self.transformer_optimization.get_actual_pareto_html()
                    elif not self._heat_sink_list[item_configuration_index].progress_data.progress_status == ProgressStatus.Idle:
                        is_pareto_file_available = True
                if is_pareto_file_available or self._heat_sink_list[item_configuration_index].progress_data.progress_status == ProgressStatus.Skipped:
                    # Get Pareto front from file
                    if self.check_study_data(self._heat_sink_study_data.optimization_directory, self._heat_sink_study_data.study_name):
                        response_data.evaluation_info = f"Heat sink configuration file: {self._heat_sink_list[item_configuration_index].configuration_name}"
                        response_data.pareto_front_optuna = self._circuit_optimization.get_pareto_html(
                            self._heat_sink_study_data.study_name, os.path.join(self._heat_sink_study_data.optimization_directory,
                                                                                self._heat_sink_study_data.study_name + ".sqlite3"))
                else:
                    # Pareto front is not available
                    response_data.evaluation_info = "Pareto front calculation still not started!"
        elif pareto_source == ParetoFrontSource.pareto_summary:
            pass

        if not response_data.pareto_front_optuna == "":
            response_data.validity = True

        return response_data

    def _srv_response_queue(self, act_srv_request_queue: Queue, act_srv_response_queue: Queue) -> None:
        """Provide the response depending on the request.

        :param  act_srv_request_queue: Container (queue) for the request receives the requests of the server
        :type   filtered_pt_id: Queue
        :param  act_srv_response_queue: Container (queue) for the response to the server
        :type   act_srv_response_queue: Queue
        """
        while True:
            # Wait for the request
            request: ServerRequestData = act_srv_request_queue.get()
            # Evaluate request
            if request.request_cmd == RequestCmd.page_main:
                # Process request and send response
                srv_main_data = self._get_page_main_data()
                act_srv_response_queue.put(srv_main_data)
            elif request.request_cmd == RequestCmd.page_detail:
                # Process request and send response
                srv_detail_data = self._get_page_detail_data(request.c_filtered_point_index)
                act_srv_response_queue.put(srv_detail_data)
            elif request.request_cmd == RequestCmd.continue_opt:
                self._break_point_flag = False
                self._break_point_message = ""
                act_srv_response_queue.put(True)
            elif request.request_cmd == RequestCmd.pareto_front:
                pareto_front_data_queue = self._request_pareto_front(request.pareto_source, request.c_configuration_index,
                                                                     request.item_configuration_index, request.c_filtered_point_index)
                act_srv_response_queue.put(pareto_front_data_queue)

    def _get_key_inp(self) -> str:
        # Get the last key input with lock
        with self._key_input_lock:
            last_key_input_string = self._key_input_string
            self._key_input_string = ""
        return last_key_input_string

    def _key_input(self) -> None:
        """Provide the response depending on the request.

        :param  filtered_pt_id: Index of the filtered circuit operation point
        :type   filtered_pt_id: int

        :return: Queue with data consisting of the requested information and processing times of a specific filtered circuit operation point.
        :rtype: Queue
        """
        while True:
            # Wait for the request
            key_input_string: str = input()
            # Store the input
            with self._key_input_lock:
                self._key_input_string = key_input_string

    def run_optimization_from_toml_configurations(self, workspace_path: str) -> None:
        """Perform the main program.

        This function corresponds to 'main', which is called after the instance of the class are created.

        :param  workspace_path: Path to subfolder 'workspace' (if empty default path '../<path to this file>' is used)
        :type   workspace_path: str
        """
        # Server response thread handler
        _srv_response_handler = None
        # Queues for request and response
        srv_request_queue: Queue = Queue()
        srv_response_queue: Queue = Queue()
        # Flag to control the svr_response_thread
        srv_response_stop_flag = True

        # Initialize start time
        self._total_time = RunTime()

        # Start runtime measurement for the optimization
        self._total_time.reset_start_trigger()

        # Server class to control the workflow
        srv_ctl = ServerCtl()

        # Check if workspace path is not provided by argument
        if workspace_path == "":
            # Find process workspace
            workspace_path = os.path.dirname(os.path.abspath(__file__))
            # Join parent folder of workspace_path and workspace path to absolute path name
            workspace_path = os.path.join(os.path.dirname(workspace_path), "workspace")

        # Set directory to workspace path
        try:
            # Change to workspace
            os.chdir(workspace_path)
        except FileNotFoundError as exc:
            raise ValueError("Error: Workspace folder does not exists!") from exc
        except PermissionError as exc:
            raise ValueError("Error: No permission to change the folder!") from exc

        # --------------------------
        # Logging
        # --------------------------
        # read logging for submodules
        logging_filename = os.path.join(workspace_path, "logging.conf")
        self.load_generate_logging_config(logging_filename)

        # --------------------------
        # Flow control
        # --------------------------
        logger.debug("Read flow control file")
        # Load the configuration for program flow and check the validity
        flow_control_loaded, dict_prog_flow = self.load_toml_file("progFlow.toml")
        toml_prog_flow = tc.FlowControl(**dict_prog_flow)

        if not flow_control_loaded:
            raise ValueError("Program flow toml file does not exist.")

        # Add absolute path to project data path
        workspace_path = os.path.abspath(workspace_path)
        toml_prog_flow.general.project_directory = os.path.join(workspace_path, toml_prog_flow.general.project_directory)

        self.set_up_folder_structure(toml_prog_flow)

        # -----------------------------------------
        # Introduce study data and filter data DTOs
        # -----------------------------------------

        project_directory = os.path.abspath(toml_prog_flow.general.project_directory)
        self._circuit_study_data = dct.StudyData(
            study_name=toml_prog_flow.configuration_data_files.circuit_configuration_file.replace(".toml", ""),
            optimization_directory=os.path.join(project_directory, toml_prog_flow.circuit.subdirectory,
                                                toml_prog_flow.configuration_data_files.circuit_configuration_file.replace(".toml", ""))
        )

        self._inductor_study_data = dct.StudyData(
            study_name=toml_prog_flow.configuration_data_files.inductor_configuration_file.replace(".toml", ""),
            optimization_directory=os.path.join(project_directory, toml_prog_flow.inductor.subdirectory,
                                                toml_prog_flow.configuration_data_files.circuit_configuration_file.replace(".toml", ""))
        )
        self._transformer_study_data = dct.StudyData(
            study_name=toml_prog_flow.configuration_data_files.transformer_configuration_file.replace(".toml", ""),
            optimization_directory=os.path.join(project_directory, toml_prog_flow.transformer.subdirectory,
                                                toml_prog_flow.configuration_data_files.circuit_configuration_file.replace(".toml", ""))
        )
        self._heat_sink_study_data = dct.StudyData(
            study_name=toml_prog_flow.configuration_data_files.heat_sink_configuration_file.replace(".toml", ""),
            optimization_directory=os.path.join(project_directory, toml_prog_flow.heat_sink.subdirectory,
                                                toml_prog_flow.configuration_data_files.heat_sink_configuration_file.replace(".toml", ""))
        )

        pre_summary_data = dct.StudyData(study_name="pre_summary",
                                         optimization_directory=os.path.join(project_directory, toml_prog_flow.pre_summary.subdirectory))
        summary_data = dct.StudyData(study_name="summary", optimization_directory=os.path.join(project_directory, toml_prog_flow.summary.subdirectory))

        filter_data = dct.FilterData(
            filtered_list_files=[],
            filtered_list_pathname=os.path.join(
                project_directory, toml_prog_flow.circuit.subdirectory,
                toml_prog_flow.configuration_data_files.circuit_configuration_file.replace(".toml", ""), "filtered_results"),
            circuit_study_name=toml_prog_flow.configuration_data_files.circuit_configuration_file.replace(".toml", "")
        )

        # Initialize the data for server monitoring (Only 1 circuit configuration is used, later to change)
        (self._circuit_list, self._inductor_main_list, self._inductor_list, self._transformer_main_list,
         self._transformer_list, self._heat_sink_list, self._summary_list) = self.get_initialization_queue_data(toml_prog_flow)

        # --------------------------
        # Circuit flow control
        # --------------------------
        logger.debug("Read circuit flow control")

        # Init circuit configuration
        is_circuit_loaded, dict_circuit = self.load_toml_file(toml_prog_flow.configuration_data_files.circuit_configuration_file)
        toml_circuit = tc.TomlCircuitParetoDabDesign(**dict_circuit)

        if not is_circuit_loaded:
            raise ValueError(f"Circuit configuration file: {toml_prog_flow.configuration_data_files.circuit_configuration_file} does not exist.")

        # Verify optimization parameter
        is_failed, issue_report = dct.CircuitOptimization.verify_optimization_parameter(toml_circuit)
        if is_failed:
            raise ValueError("Circuit optimization parameter in file ",
                             f"{toml_prog_flow.configuration_data_files.heat_sink_configuration_file} are inconsistent!\n", issue_report)

        # Check, if electrical optimization is to skip
        if toml_prog_flow.circuit.calculation_mode == "skip":
            # Check, if data are available (skip case)
            if not self.check_study_data(self._circuit_study_data.optimization_directory, self._circuit_study_data.study_name):
                raise ValueError(f"Study {self._circuit_study_data.study_name} in path {self._circuit_study_data.optimization_directory} does not exist. "
                                 f"No sqlite3-database found!")
            # Check, if data are available (skip case)
            # Check if filtered results folder exists
            if os.path.exists(filter_data.filtered_list_pathname):
                # Add filtered result list
                for filtered_circuit_result in os.listdir(filter_data.filtered_list_pathname):
                    if os.path.isfile(os.path.join(filter_data.filtered_list_pathname, filtered_circuit_result)):
                        filter_data.filtered_list_files.append(os.path.splitext(filtered_circuit_result)[0])
                        # Store list id for progress (Workaround)
                        self._filtered_list_files = filter_data.filtered_list_files
                if not filter_data.filtered_list_files:
                    raise ValueError(f"Filtered results folder {filter_data.filtered_list_pathname} is empty.")
            else:
                raise ValueError(f"Filtered circuit results folder {filter_data.filtered_list_pathname} does not exist.")

        # --------------------------
        # Inductor flow control
        # --------------------------
        logger.debug("Read inductor flow control")

        # Load the inductor-configuration parameter
        inductor_toml_filepath = toml_prog_flow.configuration_data_files.inductor_configuration_file
        is_inductor_loaded, inductor_dict = self.load_toml_file(toml_prog_flow.configuration_data_files.inductor_configuration_file)
        toml_inductor = dct.TomlInductor(**inductor_dict)

        if not is_inductor_loaded:
            raise ValueError(f"Inductor configuration file: {inductor_toml_filepath} does not exist.")

        # Verify optimization parameter
        is_failed, issue_report = dct.InductorOptimization.verify_optimization_parameter(toml_inductor)
        if is_failed:
            raise ValueError("Inductor optimization parameter in file ",
                             f"{toml_prog_flow.configuration_data_files.inductor_configuration_file} are inconsistent!\n", issue_report)

        # Check, if inductor optimization is to skip
        if toml_prog_flow.inductor.calculation_mode == "skip":
            # Initialize _inductor_number_filtered_points_skip_list
            self._inductor_number_filtered_points_skip_list = []
            # For loop to check, if all filtered values are available

            for id_entry in filter_data.filtered_list_files:
                # Assemble pathname
                inductor_results_datapath = os.path.join(self._inductor_study_data.optimization_directory,
                                                         str(id_entry), self._inductor_study_data.study_name)
                # Check, if data are available (skip case)
                if self.check_study_data(inductor_results_datapath, self._inductor_study_data.study_name):
                    self._inductor_number_filtered_points_skip_list.append(
                        self.get_number_of_pkl_files(os.path.join(inductor_results_datapath,
                                                                  "09_circuit_dtos_incl_inductor_losses")))
                else:
                    raise ValueError(
                        f"Study {self._inductor_study_data.study_name} in path {inductor_results_datapath} does not exist. No sqlite3-database found!")

        # --------------------------
        # Transformer flow control
        # --------------------------
        logger.debug("Read transformer flow control")

        # Load the transformer-configuration parameter
        transformer_toml_filepath = toml_prog_flow.configuration_data_files.transformer_configuration_file
        is_transformer_loaded, transformer_dict = self.load_toml_file(toml_prog_flow.configuration_data_files.transformer_configuration_file)
        toml_transformer = dct.TomlTransformer(**transformer_dict)

        if not is_transformer_loaded:
            raise ValueError(f"Transformer configuration file: {transformer_toml_filepath} does not exist.")

        # Verify optimization parameter
        is_failed, issue_report = dct.TransformerOptimization.verify_optimization_parameter(toml_transformer)
        if is_failed:
            raise ValueError("Transformer optimization parameter in file ",
                             f"{toml_prog_flow.configuration_data_files.transformer_configuration_file} are inconsistent!\n", issue_report)

        # Check, if transformer optimization is to skip
        if toml_prog_flow.transformer.calculation_mode == "skip":
            # Initialize _transformer_number_filtered_points_skip_list
            self._transformer_number_filtered_points_skip_list = []
            # For loop to check, if all filtered values are available
            for id_entry in filter_data.filtered_list_files:
                # Assemble pathname
                transformer_results_datapath = os.path.join(self._transformer_study_data.optimization_directory,
                                                            str(id_entry),
                                                            self._transformer_study_data.study_name)
                # Check, if data are available (skip case)
                if self.check_study_data(transformer_results_datapath, self._transformer_study_data.study_name):
                    self._transformer_number_filtered_points_skip_list.append(
                        self.get_number_of_pkl_files(os.path.join(transformer_results_datapath,
                                                                  "09_circuit_dtos_incl_transformer_losses")))
                else:
                    raise ValueError(
                        f"Study {self._transformer_study_data.study_name} in path {transformer_results_datapath}"
                        "does not exist. No sqlite3-database found!"
                    )

        # --------------------------
        # Heat sink flow control
        # --------------------------

        heat_sink_toml_filepath = toml_prog_flow.configuration_data_files.heat_sink_configuration_file
        is_heat_sink_loaded, heat_sink_dict = self.load_toml_file(heat_sink_toml_filepath)
        toml_heat_sink = dct.TomlHeatSink(**heat_sink_dict)
        if not is_heat_sink_loaded:
            raise ValueError(f"Heat sink configuration file: {heat_sink_toml_filepath} does not exist.")

        # Verify optimization parameter
        is_failed, issue_report = dct.HeatSinkOptimization.verify_optimization_parameter(toml_heat_sink)
        if is_failed:
            raise ValueError("Heat sink optimization parameter in file "
                             f"{toml_prog_flow.configuration_data_files.heat_sink_configuration_file} are inconsistent!\n", issue_report)

        # Check, if heat sink optimization is to skip
        if toml_prog_flow.heat_sink.calculation_mode == "skip":
            # Check, if data are available (skip case)
            if not self.check_study_data(self._heat_sink_study_data.optimization_directory, self._heat_sink_study_data.study_name):
                raise ValueError(
                    f"Study {self._heat_sink_study_data.study_name} in path "
                    f"{self._heat_sink_study_data.optimization_directory} does not exist. No sqlite3-database found!")

        # -- Start server  --------------------------------------------------------------------------------------------

        # Initialize the runtime timer
        self._circuit_progress_time = [RunTime()]
        self._inductor_progress_time = [RunTime()]
        self._transformer_progress_time = [RunTime()]
        self._heat_sink_progress_time = [RunTime()]
        self._summary_progress_time = [RunTime()]

        # Start the data exchange queue thread
        srv_response_stop_flag = False
        _srv_response_handler = threading.Thread(target=self._srv_response_queue,
                                                 args=(srv_request_queue, srv_response_queue), daemon=True)

        _srv_response_handler.start()

        # Start the server
        srv_ctl.start_dct_server(srv_request_queue, srv_response_queue, True)

        # Initialize key input handler
        self._key_input_handler = threading.Thread(target=self._key_input,
                                                   args=(srv_request_queue, srv_response_queue), daemon=True)

        # -- Start optimization  ----------------------------------------------------------------------------------------
        # --------------------------
        # Circuit optimization
        # --------------------------
        logger.info("Start circuit optimization.")

        # Check, if electrical optimization is not to skip
        if not toml_prog_flow.circuit.calculation_mode == "skip":

            # Allocate and initialize circuit configuration
            self._circuit_optimization = CircuitOptimization()
            self._circuit_optimization.initialize_circuit_optimization(toml_circuit, toml_prog_flow)

            # Check, if old study is to delete, if available
            if toml_prog_flow.circuit.calculation_mode == "new":
                # delete old circuit study data
                self.delete_study_content(self._circuit_study_data.optimization_directory, self._circuit_study_data.study_name)

                # Create the filtered result folder
                os.makedirs(filter_data.filtered_list_pathname, exist_ok=True)
                # Delete obsolete folders of inductor and transformer
                self.delete_study_content(self._inductor_study_data.optimization_directory)
                self.delete_study_content(self._transformer_study_data.optimization_directory)

            # Perform circuit optimization
            self._circuit_optimization.start_proceed_study(number_trials=toml_prog_flow.circuit.number_of_trials)

        # Check breakpoint
        self.check_breakpoint(toml_prog_flow.breakpoints.circuit_pareto, "Electric Pareto front calculated")

        # Check, if electrical optimization is not to skip
        if not toml_prog_flow.circuit.calculation_mode == "skip":

            # Check if _circuit_optimization is not allocated, what corresponds to a serious programming error
            if self._circuit_optimization is None:
                raise ValueError("Serious programming error. Please write an issue!")

            # Calculate the filtered results
            self._circuit_optimization.filter_study_results()
            # Get filtered result path

            # Add filtered result list
            for filtered_circuit_result in os.listdir(filter_data.filtered_list_pathname):
                if os.path.isfile(os.path.join(filter_data.filtered_list_pathname, filtered_circuit_result)):
                    filter_data.filtered_list_files.append(os.path.splitext(filtered_circuit_result)[0])

            # Workaround: Set filtered result id list here, later to handle in circuit_optimization
            self._filtered_list_files = filter_data.filtered_list_files

        # Set the number of calculations for the magnetic components
        self._inductor_main_list[0].number_calculations = len(self._filtered_list_files)
        self._transformer_main_list[0].number_calculations = len(self._filtered_list_files)

        # Check breakpoint
        self.check_breakpoint(toml_prog_flow.breakpoints.circuit_filtered, "Filtered value of electric Pareto front calculated")

        # --------------------------
        # Inductor reluctance model optimization
        # --------------------------
        logger.info("Start inductor reluctance model optimization.")

        # Start the inductor processing time measurement
        self._inductor_progress_time[0].reset_start_trigger()

        # Check, if inductor optimization is not to skip (cannot be skipped if circuit calculation mode is new)
        if not toml_prog_flow.inductor.calculation_mode == "skip":
            # Set the status to InProgress
            self._inductor_main_list[0].progress_data.progress_status = ProgressStatus.InProgress

            # Check, if old study is to delete, if available
            if toml_prog_flow.inductor.calculation_mode == "new":
                # Delete old inductor study
                self.delete_study_content(self._inductor_study_data.optimization_directory)

            # Allocate and initialize inductor configuration
            self._inductor_optimization = InductorOptimization()
<<<<<<< HEAD
            self._inductor_optimization.generate_fem_simulation_list(toml_inductor, self._inductor_study_data,
                                                                     filter_data)
=======
            self._inductor_optimization.initialize_inductor_optimization_list(toml_inductor, self._inductor_study_data,
                                                                              filter_data)
>>>>>>> 43d7f895

            # Perform inductor optimization
            self._inductor_optimization.optimization_handler_reluctance_model(
                filter_data, toml_prog_flow.inductor.number_of_trials, toml_inductor.filter_distance.factor_dc_losses_min_max_list,
                debug=False)

            # Set the status to Done
            self._inductor_main_list[0].progress_data.progress_status = ProgressStatus.Done

        # Stop the inductor processing time measurement
        self._inductor_progress_time[0].stop_trigger()

        # Check breakpoint
        self.check_breakpoint(toml_prog_flow.breakpoints.inductor, "Inductor reluctance model Pareto front calculated")

        # --------------------------
        # Transformer reluctance model optimization
        # --------------------------
        logger.info("Start transformer reluctance model optimization.")

        # Start the transformer processing time measurement
        self._transformer_progress_time[0].reset_start_trigger()
        # Check, if transformer optimization is not to skip (cannot be skipped if circuit calculation mode is new)
        if not toml_prog_flow.transformer.calculation_mode == "skip":
            # Set the status to InProgress
            self._transformer_main_list[0].progress_data.progress_status = ProgressStatus.InProgress
            # Check, if old study is to delete, if available
            if toml_prog_flow.transformer.calculation_mode == "new":
                # Delete old transformer study
                self.delete_study_content(self._transformer_study_data.optimization_directory)

            # Allocate and initialize transformer configuration
            self._transformer_optimization = TransformerOptimization()
            self._transformer_optimization.initialize_transformer_optimization_list(toml_transformer, self._transformer_study_data,
                                                                                    filter_data)
            # Perform transformer optimization
            self._transformer_optimization.optimization_handler(
                filter_data, toml_prog_flow.transformer.number_of_trials, toml_transformer.filter_distance.factor_dc_losses_min_max_list)

            # Set the status to Done
            self._transformer_main_list[0].progress_data.progress_status = ProgressStatus.Done

        # Stop the transformer processing time measurement
        self._transformer_progress_time[0].stop_trigger()

        # Check breakpoint
        self.check_breakpoint(toml_prog_flow.breakpoints.transformer, "Transformer reluctance model Pareto front calculated")

        # --------------------------
        # Heat sink optimization
        # --------------------------
        logger.info("Start heat sink optimization.")

        # Check, if heat sink optimization is to skip
        if not toml_prog_flow.heat_sink.calculation_mode == "skip":
            # Check, if old study is to delete, if available
            if toml_prog_flow.heat_sink.calculation_mode == "new":
                # Delete old heat sink study
                self.delete_study_content(self._heat_sink_study_data.optimization_directory, self._heat_sink_study_data.study_name)

            # Allocate and initialize heat sink configuration
            self._heat_sink_optimization = HeatSinkOptimization()
            self._heat_sink_optimization.initialize_heat_sink_optimization(toml_heat_sink, toml_prog_flow)

            # Perform heat sink optimization
            self._heat_sink_optimization.optimization_handler(toml_prog_flow.heat_sink.number_of_trials)

        # Check breakpoint
        self.check_breakpoint(toml_prog_flow.breakpoints.heat_sink, "Heat sink Pareto front calculated")

        # --------------------------
        # Pre-summary calculation
        # --------------------------

        # Allocate summary data object
        self._summary_pre_processing = DctSummaryPreProcessing()

        # Initialization thermal data
        if not self._summary_pre_processing.init_thermal_configuration(toml_heat_sink):
            raise ValueError("Thermal data configuration not initialized!")
        # Create list of inductor and transformer study (ASA: Currently not implemented in configuration files)
        inductor_study_names = [self._inductor_study_data.study_name]
        stacked_transformer_study_names = [self._transformer_study_data.study_name]
        # Start summary processing by generating the DataFrame from calculated simulation results
        s_df = self._summary_pre_processing.generate_result_database(
            self._inductor_study_data, self._transformer_study_data, pre_summary_data,
            inductor_study_names, stacked_transformer_study_names, filter_data)
        #  Select the needed heat sink configuration
        self._summary_pre_processing.select_heat_sink_configuration(self._heat_sink_study_data, pre_summary_data, s_df)

        # Check breakpoint
        self.check_breakpoint(toml_prog_flow.breakpoints.summary, "Calculation is complete")
        self.generate_zip_archive(toml_prog_flow)

        ParetoPlots.plot_circuit_results(toml_prog_flow, is_pre_summary=True)
        ParetoPlots.plot_inductor_results(toml_prog_flow, is_pre_summary=True)
        ParetoPlots.plot_transformer_results(toml_prog_flow, is_pre_summary=True)
        ParetoPlots.plot_heat_sink_results(toml_prog_flow, is_pre_summary=True)
        ParetoPlots.plot_summary(toml_prog_flow, is_pre_summary=True)

        # --------------------------
        # Inductor FEM simulation
        # --------------------------

        # --------------------------
        # Transformer FEM simulation
        # --------------------------

        # --------------------------
        # Final summary calculation
        # --------------------------

        # Stop runtime measurement for the optimization (never displayed due to stop of the server)
        self._total_time.stop_trigger()

        # Stop server
        srv_ctl.stop_dct_server()
        # Stop svr_response_thread
        srv_response_stop_flag = True


# Program flow control of DAB-optimization
if __name__ == "__main__":
    # Variable declaration
    arg1 = ""

    # Create a main control instance
    dct_mctl = DctMainCtl()
    # Read the command line
    arguments = sys.argv

    # Check on argument, which corresponds to the workspace file location
    if len(arguments) > 1:
        arg1 = arguments[1]
        # Check if this corresponds to the workspace path
        arg1 = os.path.join(arg1, "workspace")
        print(f"file path={arg1}")
        # Check if the path not exist (absolute or relative path)
        if not os.path.exists(arg1):
            # Consider it as relative path and create the absolute path
            arg1 = os.path.abspath(arg1)
            print(f"new file path={arg1}")
            # Check if the path does not exist
            if not os.path.exists(arg1):
                print(f"Provides argument {arguments[1]} does not corresponds to the path to subfolder 'workspace'.\n")
                print("This is neither the absolute nor the relative path. Program will use the default path!")
                # Reset path variable
                arg1 = ""

        # Convert it to the absolute path
        arg1 = os.path.abspath(arg1)
    # Execute program
    dct_mctl.run_optimization_from_toml_configurations(arg1)<|MERGE_RESOLUTION|>--- conflicted
+++ resolved
@@ -1191,13 +1191,8 @@
 
             # Allocate and initialize inductor configuration
             self._inductor_optimization = InductorOptimization()
-<<<<<<< HEAD
-            self._inductor_optimization.generate_fem_simulation_list(toml_inductor, self._inductor_study_data,
-                                                                     filter_data)
-=======
             self._inductor_optimization.initialize_inductor_optimization_list(toml_inductor, self._inductor_study_data,
                                                                               filter_data)
->>>>>>> 43d7f895
 
             # Perform inductor optimization
             self._inductor_optimization.optimization_handler_reluctance_model(
