--- conflicted
+++ resolved
@@ -22,11 +22,7 @@
 
 # own libraries
 import dct
-<<<<<<< HEAD
-from dct import toml_checker as tc
-=======
 from dct import toml_checker as tc, ProgressStatus
->>>>>>> 7a47b8cf
 from dct import circuit_optimization_dtos as p_dtos
 from dct import server_ctl_dtos as srv_ctl_dtos
 # Circuit, inductor, transformer and heat sink optimization class
