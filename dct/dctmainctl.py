"""Main control program to optimise the DAB converter."""
# python libraries
import os
import sys
import multiprocessing
import tomllib
import toml

# 3rd party libraries

# 3rd party libraries

# own libraries
import dct
# Inductor simulations class
<<<<<<< HEAD
import induct_sim as Inductsimclass
# Import transf_sim
import transf_sim as Transfsimclass
# Import heatsink_sim
from heatsink_sim import HeatSinkSim as Heatsinksimclass
# Import server control class
import summary_processing as SumProcessing
# Import toml-checker
import toml_checker as tc
# import server contol class
from server_ctl import Dct_server as srv_ctl
=======
import inductor_optimization as Inductsimclass
# import transf_sim
import transformer_optimization as Transfsimclass
# import heatsink_sim
import heat_sink_optimization as Heatsinksimclass
import toml_checker as tc
import pareto_dtos as p_dtos
from dct import CircuitOptimization
>>>>>>> 35442d6b

# logging.basicConfig(format='%(levelname)s,%(asctime)s:%(message)s', encoding='utf-8')
# logging.getLogger('pygeckocircuits2').setLevel(logging.DEBUG)

class DctMainCtl:
    """Main class for control dab-optimization."""

    # Fix folder names
    const_circuit_folder = "01_circuit"
    const_inductor_folder = "02_inductor"
    const_transformer_folder = "03_transformer"
    const_heat_sink_folder = "04_heat_sink"

    @staticmethod
    def load_conf_file(target_file: str) -> tuple[bool, dict]:
        """
        Load the toml configuration data to a dictionary.

        :param target_file : File name of the toml-file
        :type  target_file : str
        :return: True, if the data could be loaded successful and the loaded dictionary
        :rtype: bool, dict
        """
        # return value init to false and tomlData to empty
        toml_file_exists = False

        # Separate filename and path
        dir_name = os.path.dirname(target_file)
        filename = os.path.basename(target_file)

        # check path
        if os.path.exists(dir_name) or dir_name == "":
            # check filename
            if os.path.isfile(target_file):
                with open(target_file, "rb") as f:
                    config = tomllib.load(f)
                toml_file_exists = True
            else:
                print(f"File {target_file} does not exists!")
        else:
            print(f"Path {dir_name} does not exists!")

        return toml_file_exists, config

    @staticmethod
    def load_conf_file_deprecated(target_file: str, toml_data: dict) -> bool:
        """
        Load the toml configuration data to dict.

        :param target_file : File name of the toml-file
        :type  target_file : str
        :param toml_data: Reference to the variable for the toml-data
        :type  toml_data: bool
        :return: True, if the data could be loaded successful
        :rtype: bool

        """
        # return value init to false and tomlData to empty
        toml_file_exists = False

        # Separate filename and path
        dir_name = os.path.dirname(target_file)
        filename = os.path.basename(target_file)

        # check path
        if os.path.exists(dir_name) or dir_name == "":
            # check filename
            if os.path.isfile(target_file):
                new_dict_data = toml.load(target_file)
                # Delete old data and copy new data to tomlData
                toml_data.clear()
                toml_data.update(new_dict_data)
                toml_file_exists = True
            else:
                print(f"File does not exists!")
        else:
            print(f"Path {dir_name} does not exists!")

        return {toml_file_exists}

    @staticmethod
    def generate_conf_file(path: str) -> bool:
        """
        Create and save the configuration file.

        Generate following default configuration files within the path:
        DabElectricConf.toml, DabInductorConf.toml, DabTransformerConf.toml and DabHeatSinkConf.toml,

        :param path : Location of the configuration
        :type  path : str:
        :return: true, if the files are stored successfully
        :rtype: bool

        """
        return False

    @staticmethod
    def user_input_break_point(break_point_key: str, info: str):
        """
        Continue, wait for user input or stop the program according breakpoint configuration.

        :param  break_point_key: Breakpoint configuration keyword
        :type   break_point_key: str
        :param info: Information text displayed at this breakpoint (if program waits or stops).
        :type  info: str
        """
        # Still not defined
        pass

    @staticmethod
    def init_general_info(act_ginfo: dct.GeneralInformation, act_config_program_flow: tc.FlowControl):
        """
        Init the general information variable.

        :param act_ginfo: reference to the general information variable
        :type  act_ginfo: dct.GeneralInformation
        :param act_config_program_flow: toml data of the program flow
        :type  act_config_program_flow: dict
        """
        # Read the current directory name
        abs_path = os.getcwd()
        # Store project directory and study name
        act_ginfo.project_directory = act_config_program_flow.general.project_directory
        act_ginfo.circuit_study_name = act_config_program_flow.configuration_data_files.circuit_configuration_file.replace(".toml", "")
        # Create path names
        act_ginfo.circuit_study_path = os.path.join(abs_path, act_ginfo.project_directory,
                                                    DctMainCtl.const_circuit_folder, act_ginfo.circuit_study_name)
        act_ginfo.inductor_study_path = os.path.join(abs_path, act_ginfo.project_directory,
                                                     DctMainCtl.const_inductor_folder, act_ginfo.circuit_study_name)
        act_ginfo.transformer_study_path = os.path.join(abs_path, act_ginfo.project_directory,
                                                        DctMainCtl.const_transformer_folder, act_ginfo.circuit_study_name)
        # Check, if heat sink study name uses the circuit name
        if act_config_program_flow.heat_sink.circuit_study_name_flag == "True":
            act_ginfo.heat_sink_study_path = os.path.join(abs_path, act_ginfo.project_directory,
                                                          DctMainCtl.const_heat_sink_folder, act_ginfo.circuit_study_name)
        else:
            act_ginfo.heat_sink_study_path = os.path.join(abs_path, act_ginfo.project_directory,
                                                          DctMainCtl.const_heat_sink_folder)

    @staticmethod
    def check_study_data(study_path: str, study_name: str) -> bool:
        """
        Verify if the study path and sqlite3-database file exists.

        :param study_path: drive location path to the study
        :type  study_path: str
        :param study_name: Name of the study
        :type  study_name: str
        :return: True, if the optimization could be performed successful
        :rtype: bool
        """
        # return value init to false
        study_exists = False

        # check path
        if os.path.exists(study_path) or study_path == "":
            # Assemble file name
            study_name = study_name + ".sqlite3"
            target_file = os.path.join(study_path, study_name)
            # check filename
            if os.path.isfile(target_file):
                study_exists = True
            else:
                print(f"File {target_file} does not exists!")
        else:
            print(f"Path {study_path} does not exists!")
        # True = file exists
        return {study_exists}

    @staticmethod
    def load_inductor_config(act_ginfo: dct.GeneralInformation, toml_inductor: dct.TomlInductor, toml_prog_flow: dct.FlowControl,
                             act_isim: Inductsimclass.InductorOptimization) -> bool:
        """
        Load and initialize the inductor optimization configuration.

        :param act_ginfo : General information about the study
        :type  act_ginfo : dct.GeneralInformation:
        :param toml_inductor: toml inductor configuration
        :type toml_inductor: dct.TomlInductor
        :param toml_prog_flow: toml program flow configuration
        :type toml_prog_flow: dct.FlowControl
        :param act_isim: inductor optimization object reference
        :type  act_isim: Inductsimclass.Inductorsim:
        :return: True, if the configuration is successful
        :rtype: bool
        """
        #   Variable initialisation

        # Initialize inductor optimization and return, if it was successful (true)
        return act_isim.init_configuration(toml_inductor, toml_prog_flow, act_ginfo)

    @staticmethod
    def load_transformer_config(act_ginfo: dct.GeneralInformation, act_config_transformer: dict, act_tsim: Transfsimclass.TransformerOptimization) -> bool:
        """
        Load and initialize the transformer optimization configuration.

        :param act_ginfo : General information about the study
        :type  act_ginfo : dct.GeneralInformation:
        :param act_config_transformer: actual inductor configuration information
        :type  act_config_transformer: dict: dictionary with the necessary configuration parameter
        :param act_tsim: transformer optimization object reference
        :type  act_tsim: Transformersimclass.Transfsim:
        :return: True, if the configuration is successful
        :rtype: bool
        """
        #   Variable initialisation

        # design space
        designspace_dict = {"core_name_list": act_config_transformer["Designspace"]["core_name_list"],
                            "material_name_list": act_config_transformer["Designspace"]["material_name_list"],
                            "core_inner_diameter_min_max_list": act_config_transformer["Designspace"]["core_inner_diameter_min_max_list"],
                            "window_w_min_max_list": act_config_transformer["Designspace"]["window_w_min_max_list"],
                            "window_h_bot_min_max_list": act_config_transformer["Designspace"]["window_h_bot_min_max_list"],
                            "primary_litz_wire_list": act_config_transformer["Designspace"]["primary_litz_wire_list"],
                            "secondary_litz_wire_list": act_config_transformer["Designspace"]["secondary_litz_wire_list"]}

        # Transformer data
        transformer_data_dict = {"max_transformer_total_height": act_config_transformer["TransformerData"]["max_transformer_total_height"],
                                 "max_core_volume": act_config_transformer["TransformerData"]["max_core_volume"],
                                 "n_p_top_min_max_list": act_config_transformer["TransformerData"]["n_p_top_min_max_list"],
                                 "n_p_bot_min_max_list": act_config_transformer["TransformerData"]["n_p_bot_min_max_list"],
                                 "iso_window_top_core_top": act_config_transformer["TransformerData"]["iso_window_top_core_top"],
                                 "iso_window_top_core_bot": act_config_transformer["TransformerData"]["iso_window_top_core_bot"],
                                 "iso_window_top_core_left": act_config_transformer["TransformerData"]["iso_window_top_core_left"],
                                 "iso_window_top_core_right": act_config_transformer["TransformerData"]["iso_window_top_core_right"],
                                 "iso_window_bot_core_top": act_config_transformer["TransformerData"]["iso_window_bot_core_top"],
                                 "iso_window_bot_core_bot": act_config_transformer["TransformerData"]["iso_window_bot_core_bot"],
                                 "iso_window_bot_core_left": act_config_transformer["TransformerData"]["iso_window_bot_core_left"],
                                 "iso_window_bot_core_right": act_config_transformer["TransformerData"]["iso_window_bot_core_right"],
                                 "iso_primary_to_primary": act_config_transformer["TransformerData"]["iso_primary_to_primary"],
                                 "iso_secondary_to_secondary": act_config_transformer["TransformerData"]["iso_secondary_to_secondary"],
                                 "iso_primary_to_secondary": act_config_transformer["TransformerData"]["iso_primary_to_secondary"],
                                 "fft_filter_value_factor": act_config_transformer["TransformerData"]["fft_filter_value_factor"],
                                 "mesh_accuracy": act_config_transformer["TransformerData"]["mesh_accuracy"]}

        # Initialize inductor optimization and return, if it was successful (true)
        return act_tsim.init_configuration(act_config_transformer["TransformerConfigName"]["transformer_config_name"],
                                           act_ginfo, designspace_dict, transformer_data_dict)

    @staticmethod
<<<<<<< HEAD
    def load_heat_sink_config(act_ginfo: dct.GeneralInformation, act_config_heat_sink: dict, act_hsim: Heatsinksimclass) -> bool:
        """
        Load and initialize the transformer optimization configuration.

        :param act_ginfo : General information about the study
        :type  act_ginfo : dct.GeneralInformation:
        :param act_config_heat_sink: actual heat sink configuration information
        :type  act_config_heat_sink: dict: heat sink with the necessary configuration parameter
        :param act_hsim: heat sink optimization object reference
        :type  act_hsim: Heatsinksimclass.HeatSinkSim
        :return: True, if the configuration is successful
        :rtype: bool
        """
        #   Variable initialisation

        # Get design space path
        design_space_path = act_config_heat_sink["Designspace"]["heatsink_designspace_path"]

        # Get heat sink dimension data
        hct_dimension_dict = {
            "height_c_list": act_config_heat_sink["DimensionData"]["height_c_list"],
            "width_b_list": act_config_heat_sink["DimensionData"]["width_b_list"],
            "length_l_list": act_config_heat_sink["DimensionData"]["length_l_list"],
            "height_d_list": act_config_heat_sink["DimensionData"]["height_d_list"],
            "number_fins_n_list": act_config_heat_sink["DimensionData"]["number_fins_n_list"],
            "thickness_fin_t_list": act_config_heat_sink["DimensionData"]["thickness_fin_t_list"],
            "t_ambient": act_config_heat_sink["DimensionData"]["t_ambient"],
            "area_min": act_config_heat_sink["DimensionData"]["area_min"],
            "number_directions": act_config_heat_sink["DimensionData"]["number_directions"],
            "factor_pcb_area_copper_coin": act_config_heat_sink["DimensionData"]["factor_pcb_area_copper_coin"],
            "factor_bottom_area_copper_coin": act_config_heat_sink["DimensionData"]["factor_bottom_area_copper_coin"],
            # W/(m*K)
            "thermal_conductivity_copper": act_config_heat_sink["DimensionData"]["thermal_conductivity_copper"]
        }

        # Initialize inductor optimization and return, if it was successful (true)
        return act_hsim.init_configuration(act_config_heat_sink["HeatsinkConfigName"]["heatsink_config_name"], act_ginfo, design_space_path, hct_dimension_dict)

    @staticmethod  # (ginfo, config_heat_sink, spro)
    def init_summary_thermal_data(act_ginfo: dct.GeneralInformation, act_config_heat_sink: dict, act_spro: SumProcessing.DctSummmaryProcessing) -> bool:
        """
        Initialize thermal data for summary processing.

        :param act_ginfo : General information about the study
        :type  act_ginfo : dct.GeneralInformation:
        :param act_config_heat_sink: actual heat sink configuration information
        :type  act_config_heat_sink: dict: heat sink with the necessary configuration parameter
        :param act_spro: summary processing object reference
        :type  act_spro: SumProcessing.DctSummmaryProcessing
        :return: True, if the configuration is successful
        :rtype: bool
        """
        #   Variable initialisation

        # Get heat sink dimension data
        thermal_configuration_dict = {
            "transistor_b1_cooling": act_config_heat_sink["ThermalResistanceData"]["transistor_b1_cooling"],
            "transistor_b2_cooling": act_config_heat_sink["ThermalResistanceData"]["transistor_b2_cooling"],
            "inductor_cooling": act_config_heat_sink["ThermalResistanceData"]["inductor_cooling"],
            "transformer_cooling": act_config_heat_sink["ThermalResistanceData"]["transformer_cooling"],
            "heat_sink": act_config_heat_sink["ThermalResistanceData"]["heat_sink"],
        }

        # Initialize inductor optimization and return, if it was successful (true)
        return act_spro.init_thermal_configuration(thermal_configuration_dict)

    @staticmethod
=======
>>>>>>> 35442d6b
    def check_breakpoint(break_point_key: str, info: str):
        """
        Continue, wait for user input or stop the program according breakpoint configuration.

        :param  break_point_key: Breakpoint configuration keyword
        :type  break_point_key: str
        :param info: Information text displayed at this breakpoint (if program waits or stops).
        :type  info: str
        """
        # Check if breakpoint stops the program
        if break_point_key == "stop":
            print("Program stops cause by breakpoint at: '"+info+"'!")
            # stop program
            sys.exit()

        elif break_point_key == "pause":
            # Information
            print("Active breakpoint at: '"+info+"'!\n")
            print("'C'=continue, 'S'=stop the program. Please enter your choice")
            key_inp = "x"
            # Wait for keyboard entry
            while key_inp != "c" and key_inp != "C" and key_inp != "s" and key_inp != "S":
                key_inp = input()

            # Check result
            if key_inp == "s" or key_inp == "S":
                print("User stops the program!")
                # stop program
                sys.exit()
        else:
            pass

    @staticmethod
    def circuit_toml_2_dto(toml_circuit: tc.TomlCircuitParetoDabDesign, toml_prog_flow: tc.FlowControl) -> p_dtos.CircuitParetoDabDesign:
        """
        Circuit toml file to circuit_dto file.

        :param toml_circuit: toml file class for the circuit
        :type toml_circuit: tc.TomlCircuitParetoDabDesign
        :param toml_prog_flow: toml file class for the flow control
        :type toml_prog_flow: tc.FlowControl
        :return: circuit DTO
        :rtype: p_dtos.CircuitParetoDabDesign
        """
        design_space = p_dtos.CircuitParetoDesignSpace(
            f_s_min_max_list=toml_circuit.design_space.f_s_min_max_list,
            l_s_min_max_list=toml_circuit.design_space.l_s_min_max_list,
            l_1_min_max_list=toml_circuit.design_space.l_1_min_max_list,
            l_2__min_max_list=toml_circuit.design_space.l_2__min_max_list,
            n_min_max_list=toml_circuit.design_space.n_min_max_list,
            transistor_1_name_list=toml_circuit.design_space.transistor_1_name_list,
            transistor_2_name_list=toml_circuit.design_space.transistor_2_name_list,
            c_par_1=toml_circuit.design_space.c_par_1,
            c_par_2=toml_circuit.design_space.c_par_2
        )

        output_range = p_dtos.CircuitOutputRange(
            v_1_min_nom_max_list=toml_circuit.output_range.v_1_min_nom_max_list,
            v_2_min_nom_max_list=toml_circuit.output_range.v_2_min_nom_max_list,
            p_min_nom_max_list=toml_circuit.output_range.p_min_nom_max_list,
            steps_per_direction=toml_circuit.output_range.steps_per_direction)

        circuit_dto = p_dtos.CircuitParetoDabDesign(
            circuit_study_name=toml_prog_flow.configuration_data_files.circuit_configuration_file.replace(".toml", ""),
            project_directory=toml_prog_flow.general.project_directory,
            design_space=design_space,
            output_range=output_range)

        return circuit_dto

    @staticmethod
    def executeProgram(workspace_path: str):
        """Perform the main program.

        This function corresponds to 'main', which is called after the instance of the class are created.

        :param  workspace_path: Path to subfolder 'workspace' (if empty default path '../<path to this file>' is used)
        :type   workspace_path: str
        """
        # Variable declaration
        # General information
        ginfo = dct.GeneralInformation
        # program flow parameter
        toml_prog_flow = {}
        # Electric, inductor, transformer and heat sink configuration files
        config_electric = {}
        config_inductor = {}
        config_transformer = {}
        config_heat_sink = {}
        # Inductor simulation
        isim = Inductsimclass.InductorOptimization
        # Transformer simulation
<<<<<<< HEAD
        tsim = Transfsimclass.Transfsim
        # Heat sink simulation
        hsim = Heatsinksimclass
        # Summary processing
        spro = SumProcessing.DctSummmaryProcessing
=======
        tsim = Transfsimclass.TransformerOptimization
        # heat sink simulation
        hsim = Heatsinksimclass.HeatSinkOptimization
>>>>>>> 35442d6b
        # Flag for available filtered results
        filtered_resultFlag = False
        # Shared Memory für das Histogramm und den Status
        histogram_data = multiprocessing.Array('i', [0] * 25)

        # Check if workspace path is not provided by argument
        if workspace_path == "":
            # Find process workspace
            workspace_path = os.path.dirname(os.path.abspath(__file__))
            # Join parent folder of workspace_path and workspace path to absolute path name
            workspace_path = os.path.join(os.path.dirname(workspace_path), "workspace")

        # Set directory to workspace path
        try:
            # Change to workspace
            os.chdir(workspace_path)
        except FileNotFoundError as exc:
            raise ValueError("Error: Workspace folder does not exists!") from exc
        except PermissionError as exc:
            raise ValueError("Error: No permission to change the folder!") from exc

        # Load the configuration for program flow and check the validity
        flow_control_loaded, dict_prog_flow = DctMainCtl.load_conf_file("progFlow.toml")
        toml_prog_flow = tc.FlowControl(**dict_prog_flow)

        if not flow_control_loaded:
            raise ValueError("Program flow toml file does not exist.")

        # Init circuit configuration
        circuit_loaded, dict_circuit = DctMainCtl.load_conf_file(toml_prog_flow.configuration_data_files.circuit_configuration_file)
        toml_circuit = tc.TomlCircuitParetoDabDesign(**dict_circuit)
        # generate
        config_circuit = DctMainCtl.circuit_toml_2_dto(toml_circuit, toml_prog_flow)

        if not circuit_loaded:
            raise ValueError(f"Electrical configuration file: {toml_prog_flow.configuration_data_files.circuit_configuration_file} does not exist.")

        circuit_study_name = toml_prog_flow.configuration_data_files.circuit_configuration_file.replace(".toml", "")

        # Add project directory and study name
        DctMainCtl.init_general_info(ginfo, toml_prog_flow)

        # Check, if electrical optimization is to skip
        if toml_prog_flow.circuit.re_calculation == "skip":
            # Check, if data are available (skip case)
            if not DctMainCtl.check_study_data(ginfo.circuit_study_path, ginfo.circuit_study_name):
                raise ValueError(f"Study {ginfo.circuit_study_name} in path {ginfo.circuit_study_path} does not exist. No sqlite3-database found!")
            # Check if filtered results folder exists
            datapath = os.path.join(ginfo.circuit_study_path, "filtered_results")
            if os.path.exists(datapath):
                # Set Flag to false
                filtered_resultFlag = True
                # Add filtered result list
                for pareto_entry in os.listdir(datapath):
                    if os.path.isfile(os.path.join(datapath, pareto_entry)):
                        ginfo.filtered_list_id.append(os.path.splitext(pareto_entry)[0])

            # Assemble pathname
<<<<<<< HEAD
            datapath = os.path.join(config_program_flow.general.project_directory,
                                    config_program_flow.circuit.subdirectory,
                                    config_program_flow.general.study_name)
=======
            datapath = os.path.join(toml_prog_flow.general.project_directory,
                                    toml_prog_flow.circuit.subdirectory,
                                    circuit_study_name)
>>>>>>> 35442d6b

            # Check, if data are available (skip case)
            if not DctMainCtl.check_study_data(datapath, circuit_study_name):
                raise ValueError(
                    f"Study {toml_prog_flow.general.study_name} in path {datapath} "
                    "does not exist. No sqlite3-database found!"
                )

        # Load the inductor-configuration parameter
        target_file = toml_prog_flow.configuration_data_files.inductor_configuration_file
        inductor_loaded, inductor_dict = DctMainCtl.load_conf_file(toml_prog_flow.configuration_data_files.inductor_configuration_file)
        toml_inductor = dct.TomlInductor(**inductor_dict)

        inductor_study_name = toml_prog_flow.configuration_data_files.inductor_configuration_file.replace(".toml", "")

        if not inductor_loaded:
            raise ValueError(f"Inductor configuration file: {target_file} does not exist.")

        # Check, if inductor optimization is to skip
        if toml_prog_flow.inductor.re_calculation == "skip":
            # For loop to check, if all filtered values are available

            for id_entry in ginfo.filtered_list_id:
                # Assemble pathname
                datapath = os.path.join(toml_prog_flow.general.project_directory,
                                        toml_prog_flow.inductor.subdirectory,
                                        circuit_study_name,
                                        id_entry,
                                        )
                # Check, if data are available (skip case)
                if not DctMainCtl.check_study_data(datapath, inductor_study_name):
                    raise ValueError(f"Study {toml_prog_flow.general.study_name} in path {datapath} does not exist. No sqlite3-database found!")

        # Load the transformer-configuration parameter
        target_file = toml_prog_flow.configuration_data_files.transformer_configuration_file
        if not DctMainCtl.load_conf_file_deprecated(target_file, config_transformer):
            raise ValueError(f"Transformer configuration file: {target_file} does not exist.")

        # Check, if transformer optimization is to skip
        if toml_prog_flow.transformer.re_calculation == "skip":
            # For loop to check, if all filtered values are available
            for id_entry in ginfo.filtered_list_id:
                # Assemble pathname
                datapath = os.path.join(toml_prog_flow.general.project_directory,
                                        toml_prog_flow.transformer.subdirectory,
                                        circuit_study_name,
                                        id_entry,
                                        config_transformer["TransformerConfigName"]["transformer_config_name"])
                # Check, if data are available (skip case)
                if not DctMainCtl.check_study_data(datapath, "transformer_01"):
                    raise ValueError(f"Study {toml_prog_flow.general.study_name} in path {datapath} does not exist. No sqlite3-database found!")

        # Load the heat sink-configuration parameter
        target_file = toml_prog_flow.configuration_data_files.heat_sink_configuration_file
        if not DctMainCtl.load_conf_file_deprecated(target_file, config_heat_sink):
            raise ValueError(f"Heat sink configuration file: {target_file} does not exist.")

        # Check, if heat sink optimization is to skip
        if toml_prog_flow.heat_sink.re_calculation == "skip":
            # Assemble pathname
            datapath = os.path.join(ginfo.heat_sink_study_path, config_heat_sink["HeatsinkConfigName"]["heatsink_config_name"])
            # Check, if data are available (skip case)
            if not DctMainCtl.check_study_data(datapath, "heatsink_01"):
                raise ValueError(f"Study {toml_prog_flow.general.study_name} in path {datapath} does not exist. No sqlite3-database found!")

        # -- Start server  --------------------------------------------------------------------------------------------
        # Debug: Server switched off
        srv_ctl.start_dct_server(histogram_data,False)

        # -- Start simulation  ----------------------------------------------------------------------------------------

        # Check, if electrical optimization is not to skip
        if not toml_prog_flow.circuit.re_calculation == "skip":
            # Load initialisation data of electrical simulation and initialize
            circuit_loaded, circuit_dict = DctMainCtl.load_conf_file(toml_prog_flow.configuration_data_files.circuit_configuration_file)
            toml_circuit = dct.TomlCircuitParetoDabDesign(**circuit_dict)
            # generate

            config_circuit = DctMainCtl.circuit_toml_2_dto(toml_circuit, toml_prog_flow)

            if not circuit_loaded:
                raise ValueError("Electrical configuration not initialized!")
            # Check, if old study is to delete, if available
            if toml_prog_flow.circuit.re_calculation == "new":
                # delete old study
                new_study_flag = True
            else:
                # overtake the trails of the old study
                new_study_flag = False

            # Start calculation
            dct.CircuitOptimization.start_proceed_study(config_circuit, number_trials=toml_prog_flow.circuit.number_of_trials, delete_study=new_study_flag)

        # Check breakpoint
        DctMainCtl.check_breakpoint(toml_prog_flow.breakpoints.circuit_pareto, "Electric Pareto front calculated")

        # Check if filter results are not available
        if not filtered_resultFlag:
            # Calculate the filtered results
            CircuitOptimization.filter_study_results(dab_config=config_circuit)
            # Get filtered result path
            datapath = os.path.join(ginfo.circuit_study_path, "filtered_results")
            # Add filtered result list
            for pareto_entry in os.listdir(datapath):
                if os.path.isfile(os.path.join(datapath, pareto_entry)):
                    ginfo.filtered_list_id.append(os.path.splitext(pareto_entry)[0])

        # Check breakpoint
        DctMainCtl.check_breakpoint(toml_prog_flow.breakpoints.circuit_filtered, "Filtered value of electric Pareto front calculated")

        # Check, if inductor optimization is not to skip
        if not toml_prog_flow.inductor.re_calculation == "skip":
            # Load initialisation data of inductor simulation and initialize
            if not DctMainCtl.load_inductor_config(ginfo, toml_inductor, toml_prog_flow, isim):
                raise ValueError("Inductor configuration not initialized!")
            # Check, if old study is to delete, if available
            if toml_prog_flow.inductor.re_calculation == "new":
                # delete old study
                new_study_flag = True
            else:
                # overtake the trails of the old study
                new_study_flag = False

            # Start simulation ASA: Filter_factor to correct
            isim.simulation_handler(ginfo, toml_prog_flow.inductor.number_of_trials, 1.0, new_study_flag)

        # Check breakpoint
        DctMainCtl.check_breakpoint(toml_prog_flow.breakpoints.inductor, "Inductor Pareto front calculated")

        # Check, if transformer optimization is not to skip
        if not toml_prog_flow.transformer.re_calculation == "skip":
            # Load initialisation data of transformer simulation and initialize
            if not DctMainCtl.load_transformer_config(ginfo, config_transformer, tsim):
                raise ValueError("Transformer configuration not initialized!")
            # Check, if old study is to delete, if available
            if toml_prog_flow.transformer.re_calculation == "new":
                # delete old study
                new_study_flag = True
            else:
                # overtake the trails of the old study
                new_study_flag = False

            # Start simulation ASA: Filter_factor to correct
            tsim.simulation_handler(ginfo, toml_prog_flow.transformer.number_of_trials, 1.0, new_study_flag)

        # Check breakpoint
        DctMainCtl.check_breakpoint(toml_prog_flow.breakpoints.transformer, "Transformer Pareto front calculated")

        # Check, if heat sink optimization is to skip
        if not toml_prog_flow.heat_sink.re_calculation == "skip":

            heat_sink_loaded, heat_sink_dict = DctMainCtl.load_conf_file(toml_prog_flow.configuration_data_files.heat_sink_configuration_file)
            toml_heat_sink = dct.TomlHeatSink(**heat_sink_dict)

            # Load initialisation data of heat sink simulation and initialize
            if not heat_sink_loaded:
                raise ValueError("Heat sink configuration not initialized!")
            # Check, if old study is to delete, if available
            if toml_prog_flow.heat_sink.re_calculation == "new":
                # delete old study
                new_study_flag = True
            else:
                # overtake the trails of the old study
                new_study_flag = False

            print("init config")
            hsim.init_configuration(toml_heat_sink, toml_prog_flow)

            # Start simulation ASA: Filter_factor to correct
            hsim.simulation_handler(ginfo, toml_prog_flow.heat_sink.number_of_trials, new_study_flag)

        # Check breakpoint
        DctMainCtl.check_breakpoint(toml_prog_flow.breakpoints.heat_sink, "Heat sink Pareto front calculated")

        # Initialisation thermal data
        if not DctMainCtl.init_summary_thermal_data(ginfo, config_heat_sink, spro):
            raise ValueError("Thermal data configuration not initialized!")
        # Create list of inductor and transformer study (ASA: Currently not implemented in configuration files)
        inductor_study_names = [config_inductor["InductorConfigName"]["inductor_config_name"]]
        stacked_transformer_study_names = [config_transformer["TransformerConfigName"]["transformer_config_name"]]
        # Start summary processing by generating the dataframe from calculated simmulation results
        s_df = spro.generate_result_database(ginfo, inductor_study_names, stacked_transformer_study_names)
        #  Select the needed heatsink configuration
        spro.select_heatsink_configuration(ginfo, config_heat_sink["HeatsinkConfigName"]["heatsink_config_name"], s_df)

        # Check breakpoint
        DctMainCtl.check_breakpoint(config_program_flow.breakpoints.summary, "Calculation is complete")

<<<<<<< HEAD
        # Join process if necessary
        esim.join_process()
        # Shut down server
        # Debug: Server switched off
        srv_ctl.stop_dct_server()
=======
>>>>>>> 35442d6b
        pass


# Program flow control of DAB-optimization
if __name__ == "__main__":
    # Variable declaration
    arg1 = ""

    # Create a main control instance
    dct_mctl = DctMainCtl()
    # Read the command line
    arguments = sys.argv

    # Check on argument, which corresponds to the workspace file location
    if len(arguments) > 1:
        arg1 = arguments[1]
        # Check if this corresponds to the workspace path
        arg1 = os.path.join(arg1, "workspace")
        print(f"file path={arg1}")
        # Check if the path not exist (absolute or relative path)
        if not os.path.exists(arg1):
            # Consider it as relative path and create the absolute path
            arg1 = os.path.abspath(arg1)
            print(f"new file path={arg1}")
            # Check if the path does not exist
            if not os.path.exists(arg1):
                print(f"Provides argument {arguments[1]} does not corresponds to the path to subfolder 'workspace'.\n")
                print("This is neither the absolute nor the relative path. Program will use the default path!")
                # Reset path variable
                arg1 = ""

        # Convert it to the absolute path
        arg1 = os.path.abspath(arg1)
    # Execute program
    dct_mctl.executeProgram(arg1)<|MERGE_RESOLUTION|>--- conflicted
+++ resolved
@@ -13,19 +13,6 @@
 # own libraries
 import dct
 # Inductor simulations class
-<<<<<<< HEAD
-import induct_sim as Inductsimclass
-# Import transf_sim
-import transf_sim as Transfsimclass
-# Import heatsink_sim
-from heatsink_sim import HeatSinkSim as Heatsinksimclass
-# Import server control class
-import summary_processing as SumProcessing
-# Import toml-checker
-import toml_checker as tc
-# import server contol class
-from server_ctl import Dct_server as srv_ctl
-=======
 import inductor_optimization as Inductsimclass
 # import transf_sim
 import transformer_optimization as Transfsimclass
@@ -34,7 +21,6 @@
 import toml_checker as tc
 import pareto_dtos as p_dtos
 from dct import CircuitOptimization
->>>>>>> 35442d6b
 
 # logging.basicConfig(format='%(levelname)s,%(asctime)s:%(message)s', encoding='utf-8')
 # logging.getLogger('pygeckocircuits2').setLevel(logging.DEBUG)
@@ -274,46 +260,6 @@
         return act_tsim.init_configuration(act_config_transformer["TransformerConfigName"]["transformer_config_name"],
                                            act_ginfo, designspace_dict, transformer_data_dict)
 
-    @staticmethod
-<<<<<<< HEAD
-    def load_heat_sink_config(act_ginfo: dct.GeneralInformation, act_config_heat_sink: dict, act_hsim: Heatsinksimclass) -> bool:
-        """
-        Load and initialize the transformer optimization configuration.
-
-        :param act_ginfo : General information about the study
-        :type  act_ginfo : dct.GeneralInformation:
-        :param act_config_heat_sink: actual heat sink configuration information
-        :type  act_config_heat_sink: dict: heat sink with the necessary configuration parameter
-        :param act_hsim: heat sink optimization object reference
-        :type  act_hsim: Heatsinksimclass.HeatSinkSim
-        :return: True, if the configuration is successful
-        :rtype: bool
-        """
-        #   Variable initialisation
-
-        # Get design space path
-        design_space_path = act_config_heat_sink["Designspace"]["heatsink_designspace_path"]
-
-        # Get heat sink dimension data
-        hct_dimension_dict = {
-            "height_c_list": act_config_heat_sink["DimensionData"]["height_c_list"],
-            "width_b_list": act_config_heat_sink["DimensionData"]["width_b_list"],
-            "length_l_list": act_config_heat_sink["DimensionData"]["length_l_list"],
-            "height_d_list": act_config_heat_sink["DimensionData"]["height_d_list"],
-            "number_fins_n_list": act_config_heat_sink["DimensionData"]["number_fins_n_list"],
-            "thickness_fin_t_list": act_config_heat_sink["DimensionData"]["thickness_fin_t_list"],
-            "t_ambient": act_config_heat_sink["DimensionData"]["t_ambient"],
-            "area_min": act_config_heat_sink["DimensionData"]["area_min"],
-            "number_directions": act_config_heat_sink["DimensionData"]["number_directions"],
-            "factor_pcb_area_copper_coin": act_config_heat_sink["DimensionData"]["factor_pcb_area_copper_coin"],
-            "factor_bottom_area_copper_coin": act_config_heat_sink["DimensionData"]["factor_bottom_area_copper_coin"],
-            # W/(m*K)
-            "thermal_conductivity_copper": act_config_heat_sink["DimensionData"]["thermal_conductivity_copper"]
-        }
-
-        # Initialize inductor optimization and return, if it was successful (true)
-        return act_hsim.init_configuration(act_config_heat_sink["HeatsinkConfigName"]["heatsink_config_name"], act_ginfo, design_space_path, hct_dimension_dict)
-
     @staticmethod  # (ginfo, config_heat_sink, spro)
     def init_summary_thermal_data(act_ginfo: dct.GeneralInformation, act_config_heat_sink: dict, act_spro: SumProcessing.DctSummmaryProcessing) -> bool:
         """
@@ -343,8 +289,6 @@
         return act_spro.init_thermal_configuration(thermal_configuration_dict)
 
     @staticmethod
-=======
->>>>>>> 35442d6b
     def check_breakpoint(break_point_key: str, info: str):
         """
         Continue, wait for user input or stop the program according breakpoint configuration.
@@ -437,17 +381,12 @@
         # Inductor simulation
         isim = Inductsimclass.InductorOptimization
         # Transformer simulation
-<<<<<<< HEAD
-        tsim = Transfsimclass.Transfsim
-        # Heat sink simulation
-        hsim = Heatsinksimclass
-        # Summary processing
-        spro = SumProcessing.DctSummmaryProcessing
-=======
         tsim = Transfsimclass.TransformerOptimization
         # heat sink simulation
         hsim = Heatsinksimclass.HeatSinkOptimization
->>>>>>> 35442d6b
+        # Summary processing
+        spro = SumProcessing.DctSummmaryProcessing
+
         # Flag for available filtered results
         filtered_resultFlag = False
         # Shared Memory für das Histogramm und den Status
@@ -506,15 +445,9 @@
                         ginfo.filtered_list_id.append(os.path.splitext(pareto_entry)[0])
 
             # Assemble pathname
-<<<<<<< HEAD
-            datapath = os.path.join(config_program_flow.general.project_directory,
-                                    config_program_flow.circuit.subdirectory,
-                                    config_program_flow.general.study_name)
-=======
             datapath = os.path.join(toml_prog_flow.general.project_directory,
                                     toml_prog_flow.circuit.subdirectory,
                                     circuit_study_name)
->>>>>>> 35442d6b
 
             # Check, if data are available (skip case)
             if not DctMainCtl.check_study_data(datapath, circuit_study_name):
@@ -703,14 +636,12 @@
         # Check breakpoint
         DctMainCtl.check_breakpoint(config_program_flow.breakpoints.summary, "Calculation is complete")
 
-<<<<<<< HEAD
-        # Join process if necessary
-        esim.join_process()
+        # Join process if necessary ASA to check
+        # esim.join_process()
         # Shut down server
         # Debug: Server switched off
         srv_ctl.stop_dct_server()
-=======
->>>>>>> 35442d6b
+
         pass
 
 
