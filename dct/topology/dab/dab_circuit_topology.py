"""Pareto optimization classes and functions."""
# Python libraries
import os
import logging
import pickle
import datetime
import threading
import copy
from typing import Any

# 3rd party libraries
import optuna
import numpy as np
from matplotlib import pyplot as plt
import pandas as pd
import deepdiff
import dct.sampling as sampling

# own libraries
from dct.constant_path import GECKO_COMPONENT_MODELS_DIRECTORY
from dct.topology.dab import dab_datasets_dtos as d_dtos
from dct.topology.dab import dab_circuit_topology_dtos as circuit_dtos
from dct.topology.dab import dab_datasets as d_sets
import transistordatabase as tdb
from dct.boundary_check import CheckCondition as c_flag
from dct.boundary_check import BoundaryCheck
from dct.topology.dab import dab_toml_checker as dab_tc
from dct.datasets_dtos import StudyData, FilterData
from dct.server_ctl_dtos import ProgressData, ProgressStatus
from dct.server_ctl_dtos import RunTimeMeasurement as RunTime
from dct.circuit_enums import SamplingEnum
from dct.topology.circuit_optimization_base import CircuitOptimizationBase
<<<<<<< HEAD
from dct.datasets_dtos import PlotData
import dct.generalplotsettings as gps
=======
from dct.topology.component_requirements_from_circuit import CapacitorRequirements, ComponentRequirements
>>>>>>> 96a181d2

logger = logging.getLogger(__name__)

class DabCircuitOptimization(CircuitOptimizationBase[dab_tc.TomlDabGeneral, dab_tc.TomlDabCircuitParetoDesign]):
    """Optimize the DAB converter regarding maximum ZVS coverage and minimum conduction losses."""

    # Declaration of member types
    _c_lock_stat: threading.Lock
    _progress_data: ProgressData
    _progress_run_time: RunTime
    _dab_config: circuit_dtos.CircuitParetoDabDesign | None
    _study_in_memory: optuna.Study | None
    _study_in_storage: optuna.Study | None
    _fixed_parameters: d_dtos.FixedParameters | None

    def __init__(self) -> None:
        """Initialize the configuration list for the circuit optimizations."""
        # Call the constructor of the base class
        super().__init__()
        # Variable allocation
        self._c_lock_stat = threading.Lock()
        # Initialize the statistical data (For more configuration it needs to become instance instead of static
        self._progress_data = ProgressData(run_time=0, number_of_filtered_points=0,
                                           progress_status=ProgressStatus.Idle)
        self._progress_run_time = RunTime()
        self._dab_config = None
        self._is_study_available = False

        self._study_in_memory = None
        self._study_in_storage = None
        self._fixed_parameters = None

        # General optimization parameter
        self._toml_general: dab_tc.TomlDabGeneral | None = None
        # Circuit optimization parameter
        self._toml_circuit: dab_tc.TomlDabCircuitParetoDesign | None = None

    def save_config(self) -> None:
        """Save the actual configuration file as pickle file on the disk."""
        # Check if a configuration is loaded
        if self._dab_config is None:
            logger.warning("Circuit configuration is empty!\n    Configuration is not saved!")
            return

        os.makedirs(self.circuit_study_data.optimization_directory, exist_ok=True)
        with open(f"{self.circuit_study_data.optimization_directory}/{self._dab_config.circuit_study_name}.pkl", 'wb') as output:
            pickle.dump(self._dab_config, output, pickle.HIGHEST_PROTOCOL)

    @staticmethod
    def load_stored_config(act_circuit_study_data: StudyData) -> circuit_dtos.CircuitParetoDabDesign:
        """
        Load pickle configuration file from disk.

        :param act_circuit_study_data: Information about the circuit study name and study path
        :type  act_circuit_study_data: StudyData
        :return: Configuration file as circuit_dtos.DabDesign
        :rtype: circuit_dtos.CircuitParetoDabDesign
        """
        config_pickle_filepath = os.path.join(act_circuit_study_data.optimization_directory,
                                              f"{act_circuit_study_data.study_name}.pkl")

        with open(config_pickle_filepath, 'rb') as pickle_file_data:
            loaded_pareto_dto = pickle.load(pickle_file_data)
            if not isinstance(loaded_pareto_dto, circuit_dtos.CircuitParetoDabDesign):
                raise TypeError(f"Loaded pickle file {loaded_pareto_dto} not of type CircuitParetoDabDesign.")

        return loaded_pareto_dto

    def load_and_verify_general_parameters(self, toml_dict: dict[str, Any]) -> tuple[bool, str]:
        """Verify the input parameter ranges.

        :param toml_dict: toml general configuration
        :type toml_dict: dict[str, Any]
        :return: True, if the configuration was consistent and empty string or False and report of the issues
        :rtype: tuple[bool, str]
        """
        # Variable declaration
        inconsistency_report: str = ""
        is_consistent: bool = True
        toml_check_min_max_value_multi_list: list[tuple[list[float], str, list[float], str]]

        # Convert and check toml file content
        toml_general: dab_tc.TomlDabGeneral = dab_tc.TomlDabGeneral(**toml_dict)

        # Check v1_min_max_list and v2_min_max_list
        toml_check_min_max_value_multi_list = (
            [(toml_general.output_range.v1_min_max_list, "v1_min_max_list",
              toml_general.sampling.v1_additional_user_point_list, "v1_additional_user_point_list"),
             (toml_general.output_range.v2_min_max_list, "v2_min_max_list",
              toml_general.sampling.v2_additional_user_point_list, "v2_additional_user_point_list")])

        # Output range parameter and sampling parameter check
        group_name = "output_range or sampling"
        # Init is_user_point_list_consistent-flag
        is_user_point_list_consistent = False
        # Evaluate list length
        len_additional_user_v1 = len(toml_general.sampling.v1_additional_user_point_list)
        len_additional_user_v2 = len(toml_general.sampling.v2_additional_user_point_list)
        len_additional_user_p = len(toml_general.sampling.p_additional_user_point_list)
        len_additional_user_w = len(toml_general.sampling.additional_user_weighting_point_list)
        len_check1 = len_additional_user_v1 == len_additional_user_v2 and len_additional_user_p == len_additional_user_w
        len_check2 = len_additional_user_p == len_additional_user_w
        # Check if the additional user point lists are consistent
        if len_check1 and len_check2:
            is_user_point_list_consistent = True

        # Perform the boundary check
        for check_parameter in toml_check_min_max_value_multi_list:
            is_check_passed, issue_report = BoundaryCheck.check_float_min_max_values(
                0, 1500, check_parameter[0], f"output_range: {check_parameter[1]}", c_flag.check_exclusive, c_flag.check_exclusive)
            if not is_check_passed:
                inconsistency_report = inconsistency_report + issue_report
                is_consistent = False
            elif is_user_point_list_consistent:
                for voltage_value in check_parameter[2]:
                    is_check_passed, issue_report = BoundaryCheck.check_float_value(
                        check_parameter[0][0], check_parameter[0][1], voltage_value,
                        f"sampling: {check_parameter[3]}", c_flag.check_inclusive, c_flag.check_inclusive)
                    if not is_check_passed:
                        inconsistency_report = inconsistency_report + issue_report
                        is_consistent = False
            else:
                act_report = f"    The number of list entries in v1_additional_user_point_list ({len_additional_user_v1}), "
                act_report = act_report + f"v2_additional_user_point_list ({len_additional_user_v2}),\n"
                act_report = act_report + f"    p_additional_user_point_list ({len_additional_user_p}) and "
                act_report = act_report + f"additional_user_weighting_point_list ({len_additional_user_w} "
                act_report = act_report + "needs to be the same!\n)"
                inconsistency_report = (inconsistency_report + act_report)
                is_consistent = False

        # Perform the boundary check  of p_min_max_list
        is_check_passed, issue_report = BoundaryCheck.check_float_min_max_values(
            -100000, 100000, toml_general.output_range.p_min_max_list, "output_range: p_min_max_list", c_flag.check_exclusive, c_flag.check_exclusive)
        if not is_check_passed:
            inconsistency_report = inconsistency_report + issue_report
            is_consistent = False
        elif is_user_point_list_consistent:
            for power_value in toml_general.sampling.p_additional_user_point_list:
                is_check_passed, issue_report = BoundaryCheck.check_float_value(
                    toml_general.output_range.p_min_max_list[0], toml_general.output_range.p_min_max_list[1], power_value,
                    "sampling: p_additional_user_point_list", c_flag.check_inclusive, c_flag.check_inclusive)
                if not is_check_passed:
                    inconsistency_report = inconsistency_report + issue_report
                    is_consistent = False

        # Remaining Sampling parameter check
        group_name = "sampling"
        # Check additional_user_weighting_point_list
        # Initialize variable
        weighting_sum: float = 0.0
        # Perform the boundary check  of p_min_max_list
        for weight_value in toml_general.sampling.additional_user_weighting_point_list:
            is_check_passed, issue_report = BoundaryCheck.check_float_value(
                0, 1, weight_value, "additional_user_weighting_point_list", c_flag.check_inclusive, c_flag.check_inclusive)
            if not is_check_passed:
                inconsistency_report = inconsistency_report + issue_report
                is_consistent = False

            weighting_sum = weighting_sum + weight_value

        # Check the sum
        if weighting_sum > 1:
            is_consistent = False
            act_report = "    The sum of parameter entries of parameter additional_user_weighting_point_list "
            act_report = act_report + f"{weighting_sum} has to be less equal 1!\n"
            inconsistency_report = inconsistency_report + act_report

        # Perform the boundary check for sampling points
        is_check_passed, issue_report = BoundaryCheck.check_float_value(
            0, 1, float(toml_general.sampling.sampling_points),
            f"{group_name}: sampling_points", c_flag.check_exclusive, c_flag.check_ignore)
        if not is_check_passed:
            inconsistency_report = inconsistency_report + issue_report
            is_consistent = False

        # Check sampling random seed
        # Perform the boundary check for number_filtered_designs
        is_check_passed, issue_report = BoundaryCheck.check_float_value(
            0, 1, float(toml_general.sampling.sampling_random_seed),
            f"{group_name}: sampling_random_seed", c_flag.check_inclusive, c_flag.check_ignore)
        if not is_check_passed:
            inconsistency_report = inconsistency_report + issue_report
            is_consistent = False
            # delete old parameter
            self._toml_general = None
        else:
            # Overtake the parameter
            self._toml_general = toml_general

        return is_consistent, inconsistency_report

    def load_and_verify_circuit_parameters(self, toml_dict: dict[str, Any], is_tdb_to_update: bool = False) -> tuple[bool, str]:
        """Load and verify the circuit input parameter.

        :param toml_dict: dictionary with circuit configuration
        :type  toml_dict: dict[str, Any]
        :param is_tdb_to_update: True to update the transistor database
        :type is_tdb_to_update: bool
        :return: True, if the configuration was consistent and empty string or False and report of the issues
        :rtype: tuple[bool, str]
        """
        # Variable declaration
        inconsistency_report: str = ""
        is_consistent: bool = True
        toml_check_keyword_list: list[tuple[list[str], str]]
        toml_check_min_max_values_list: list[tuple[list[float], str]]
        toml_check_value_list: list[tuple[float, str]]

        # Convert and check toml file content
        toml_circuit: dab_tc.TomlDabCircuitParetoDesign = dab_tc.TomlDabCircuitParetoDesign(**toml_dict)

        # Design space parameter check
        # Create dictionary from transistor database list
        db = tdb.DatabaseManager()
        db.set_operation_mode_json()
        if not is_tdb_to_update:
            db.update_from_fileexchange(True)

        # Get available keywords
        keyword_list: list[str] = db.get_transistor_names_list()
        keyword_dictionary: dict = {}
        # Create dictionary
        for keyword_entry in keyword_list:
            keyword_dictionary[keyword_entry] = 0

        # Check transistors
        toml_check_keyword_list = (
            [(toml_circuit.design_space.transistor_1_name_list, "transistor_1_name_list"),
             (toml_circuit.design_space.transistor_2_name_list, "transistor_2_name_list")])

        # Perform the boundary check
        for check_keyword in toml_check_keyword_list:
            if len(check_keyword[0]) == 0:
                inconsistency_report = f"   Circuit parameter: List {check_keyword[1]} is empty!\n"
                is_consistent = False
            else:
                # Perform dictionary check
                for keyword_entry in check_keyword[0]:
                    is_check_passed, issue_report = BoundaryCheck.check_dictionary(keyword_dictionary, keyword_entry, check_keyword[1])
                    # Check if boundary check fails
                    if not is_check_passed:
                        inconsistency_report = inconsistency_report + issue_report
                        is_consistent = False

        # Check switching frequency range
        float_f_s_min_max_list = BoundaryCheck.convert_int_list_to_float_list(toml_circuit.design_space.f_s_min_max_list)
        is_check_passed, issue_report = BoundaryCheck.check_float_min_max_values(
            1000, 1e7, float_f_s_min_max_list, "f_s_min_max_list", c_flag.check_exclusive, c_flag.check_exclusive)
        if not is_check_passed:
            inconsistency_report = inconsistency_report + issue_report
            is_consistent = False

        # Check l_s_min_max_list, l_1_min_max_list and l_2__min_max_list
        toml_check_min_max_values_list = (
            [(toml_circuit.design_space.l_s_min_max_list, "l_s_min_max_list"),
             (toml_circuit.design_space.l_1_min_max_list, "l_1_min_max_list"),
             (toml_circuit.design_space.l_2__min_max_list, "l_2__min_max_list")])

        # Perform the boundary check
        is_check_passed, issue_report = BoundaryCheck.check_float_min_max_values_list(
            0, 1, toml_check_min_max_values_list, c_flag.check_exclusive, c_flag.check_exclusive)
        if not is_check_passed:
            inconsistency_report = inconsistency_report + issue_report
            is_consistent = False

        is_check_passed, issue_report = BoundaryCheck.check_float_min_max_values(
            0, 100, toml_circuit.design_space.n_min_max_list, "n_min_max_list", c_flag.check_exclusive, c_flag.check_exclusive)
        if not is_check_passed:
            inconsistency_report = inconsistency_report + issue_report
            is_consistent = False

        # Check l_s_min_max_list, l_1_min_max_list and l_2__min_max_list
        toml_check_min_max_values_list = (
            [(toml_circuit.design_space.l_s_min_max_list, "l_s_min_max_list"),
             (toml_circuit.design_space.l_1_min_max_list, "l_1_min_max_list"),
             (toml_circuit.design_space.l_2__min_max_list, "l_2__min_max_list")])

        # Perform the boundary check
        is_check_passed, issue_report = BoundaryCheck.check_float_min_max_values_list(
            0, 1, toml_check_min_max_values_list, c_flag.check_inclusive, c_flag.check_exclusive)
        if not is_check_passed:
            inconsistency_report = inconsistency_report + issue_report
            is_consistent = False

        # Check c_par_1 and c_par_2
        toml_check_value_list = (
            [(toml_circuit.design_space.c_par_1, "c_par_1"),
             (toml_circuit.design_space.c_par_2, "c_par_2")])

        # Perform the boundary check
        # Check c_par_1 and c_par_2
        is_check_passed, issue_report = BoundaryCheck.check_float_value_list(
            0, 1e-3, toml_check_value_list, c_flag.check_exclusive, c_flag.check_exclusive)
        if not is_check_passed:
            inconsistency_report = inconsistency_report + issue_report
            is_consistent = False

        # Perform filter_distance value check
        group_name = "filter_distance"
        # Perform the boundary check for number_filtered_designs
        is_check_passed, issue_report = BoundaryCheck.check_float_value(
            0, 100, float(toml_circuit.filter_distance.number_filtered_designs),
            f"{group_name}: number_filtered_designs", c_flag.check_exclusive, c_flag.check_ignore)
        if not is_check_passed:
            inconsistency_report = inconsistency_report + issue_report
            is_consistent = False

        # Perform the boundary check for number_filtered_designs
        is_check_passed, issue_report = BoundaryCheck.check_float_value(
            0.01, 100, toml_circuit.filter_distance.difference_percentage,
            f"{group_name}: difference_percentage", c_flag.check_exclusive, c_flag.check_inclusive)
        if not is_check_passed:
            inconsistency_report = inconsistency_report + issue_report
            is_consistent = False
            # delete old parameter
            self._toml_circuit = None
        else:
            # Overtake the parameter
            self._toml_circuit = toml_circuit

        return is_consistent, inconsistency_report

    @staticmethod
    def _is_optimization_skippable(study_data: StudyData, filter_data: FilterData) -> tuple[bool, str]:
        # Variable declaration
        # skippable flag
        is_skippable: bool = False
        # Report string
        issue_report: str = ""

        if not StudyData.check_study_data(study_data.optimization_directory, study_data.study_name):
            issue_report = f"Study {study_data.study_name} in path {study_data.optimization_directory} does not exist. "
            issue_report = issue_report + "No sqlite3-database found!"
        else:
            # Check, if data are available (skip case)
            # Check if filtered results folder exists
            if os.path.exists(filter_data.filtered_list_pathname):
                # Add filtered result list
                for filtered_circuit_result in os.listdir(filter_data.filtered_list_pathname):
                    if os.path.isfile(os.path.join(filter_data.filtered_list_pathname, filtered_circuit_result)):
                        filter_data.filtered_list_files.append(os.path.splitext(filtered_circuit_result)[0])

                if not filter_data.filtered_list_files:
                    issue_report = f"Filtered results folder {filter_data.filtered_list_pathname} is empty."
                else:
                    is_skippable = True
            else:
                issue_report = f"Filtered circuit results folder {filter_data.filtered_list_pathname} does not exist."

        # Return evaluation result
        return is_skippable, issue_report

    def initialize_circuit_optimization(self) -> bool:
        """
        Initialize the circuit_dto for circuit optimization.

        :return: True, if the configuration was successful initialized
        :rtype: bool
        """
        # Check if toml_circuit, toml_general and study data are still initialized
        if self._toml_general is None or self._toml_circuit is None or self.circuit_study_data is None:
            # Serious programming error: In verification check these variables should be initialized
            # This has to be guaranteed by the workflow
            raise ValueError("Serious programming error 1c. Please write an issue!")

        # Initialize the circuit_dtos
        design_space = circuit_dtos.CircuitParetoDesignSpace(
            f_s_min_max_list=self._toml_circuit.design_space.f_s_min_max_list,
            l_s_min_max_list=self._toml_circuit.design_space.l_s_min_max_list,
            l_1_min_max_list=self._toml_circuit.design_space.l_1_min_max_list,
            l_2__min_max_list=self._toml_circuit.design_space.l_2__min_max_list,
            n_min_max_list=self._toml_circuit.design_space.n_min_max_list,
            transistor_1_name_list=self._toml_circuit.design_space.transistor_1_name_list,
            transistor_2_name_list=self._toml_circuit.design_space.transistor_2_name_list,
            c_par_1=self._toml_circuit.design_space.c_par_1,
            c_par_2=self._toml_circuit.design_space.c_par_2
        )

        output_range = circuit_dtos.CircuitOutputRange(
            v1_min_max_list=self._toml_general.output_range.v1_min_max_list,
            v2_min_max_list=self._toml_general.output_range.v2_min_max_list,
            p_min_max_list=self._toml_general.output_range.p_min_max_list)

        filter = circuit_dtos.CircuitFilter(
            number_filtered_designs=self._toml_circuit.filter_distance.number_filtered_designs,
            difference_percentage=self._toml_circuit.filter_distance.difference_percentage
        )

        # None can not be handled by toml correct, so this is a workaround. By default, "random" in toml equals "None"
        local_sampling_random_seed: int | None = None
        # In case of a concrete seed was given, overwrite None with the given one
        if isinstance(self._toml_general.sampling.sampling_random_seed, int):
            local_sampling_random_seed = int(self._toml_general.sampling.sampling_random_seed)

        sampling = circuit_dtos.CircuitSampling(
            sampling_method=self._toml_general.sampling.sampling_method,
            sampling_points=self._toml_general.sampling.sampling_points,
            sampling_random_seed=local_sampling_random_seed,
            v1_additional_user_point_list=self._toml_general.sampling.v1_additional_user_point_list,
            v2_additional_user_point_list=self._toml_general.sampling.v2_additional_user_point_list,
            p_additional_user_point_list=self._toml_general.sampling.p_additional_user_point_list,
            additional_user_weighting_point_list=self._toml_general.sampling.additional_user_weighting_point_list
        )

        self._dab_config = circuit_dtos.CircuitParetoDabDesign(
            circuit_study_name=self.circuit_study_data.study_name,
            project_directory=self.project_directory,
            design_space=design_space,
            output_range=output_range,
            sampling=sampling,
            filter=filter)

        return True

    def get_config(self) -> circuit_dtos.CircuitParetoDabDesign | None:
        """
        Return the actual loaded configuration file.

        :return: Configuration file as circuit_dtos.DabDesign
        :rtype: circuit_dtos.CircuitParetoDabDesign
        """
        if self._dab_config is None:
            logger.warning("Configuration is not loaded!")

        return copy.deepcopy(self._dab_config)

    def get_progress_data(self) -> ProgressData:
        """Provide the progress data of the optimization.

        :return: Progress data: Processing start time, actual processing time, number of filtered operation points and status.
        :rtype: ProgressData
        """
        # Lock statistical performance data access
        with self._c_lock_stat:
            # Check if list is in progress
            if self._progress_data.progress_status == ProgressStatus.InProgress:
                # Update statistical data if optimization is running
                self._progress_data.run_time = self._progress_run_time.get_runtime()

        return copy.deepcopy(self._progress_data)

    def get_actual_pareto_html(self) -> str:
        """
        Read the current Pareto front from running optimization process.

        :return: Pareto front html page
        :rtype: str
        """
        # Variable declaration
        pareto_html: str = ""

        if self._study_in_memory is not None:
            fig = optuna.visualization.plot_pareto_front(self._study_in_memory)
            pareto_html = fig.to_html(full_html=False)

        return pareto_html

    @staticmethod
    def get_pareto_html(study_name: str, path_name: str) -> str:
        """
        Read the current Pareto front from running optimization process.

        :param study_name: Name of the optuna study
        :type  study_name: str
        :param path_name: Path where optuna study is located
        :type  path_name: str

        :return: Pareto front html page
        :rtype: str
        """
        # Variable declaration
        pareto_html = ""

        # Load study from file
        try:
            study = optuna.load_study(study_name=study_name, storage="sqlite:///" + path_name)
            fig = optuna.visualization.plot_pareto_front(study)
            pareto_html = fig.to_html(full_html=False)
        except KeyError:
            logger.warning(f"Study with name '{study_name}' are not found.")

        return pareto_html

    @staticmethod
    def _objective(trial: optuna.Trial, dab_config: circuit_dtos.CircuitParetoDabDesign, fixed_parameters: d_dtos.FixedParameters) -> tuple:
        """
        Objective function to optimize.

        :param dab_config: DAB optimization configuration file
        :type dab_config: circuit_dtos.CircuitParetoDabDesign
        :param trial: optuna trial
        :type trial: optuna.Trial
        :param fixed_parameters: fixed parameters (loaded transistor DTOs)
        :type fixed_parameters: d_dtos.FixedParameters

        :return:
        """
        f_s_suggest = trial.suggest_int('f_s_suggest', dab_config.design_space.f_s_min_max_list[0], dab_config.design_space.f_s_min_max_list[1])
        l_s_suggest = trial.suggest_float('l_s_suggest', dab_config.design_space.l_s_min_max_list[0], dab_config.design_space.l_s_min_max_list[1])
        l_1_suggest = trial.suggest_float('l_1_suggest', dab_config.design_space.l_1_min_max_list[0], dab_config.design_space.l_1_min_max_list[1])
        l_2__suggest = trial.suggest_float('l_2__suggest', dab_config.design_space.l_2__min_max_list[0], dab_config.design_space.l_2__min_max_list[1])
        n_suggest = trial.suggest_float('n_suggest', dab_config.design_space.n_min_max_list[0], dab_config.design_space.n_min_max_list[1])
        transistor_1_name_suggest = trial.suggest_categorical('transistor_1_name_suggest', dab_config.design_space.transistor_1_name_list)
        transistor_2_name_suggest = trial.suggest_categorical('transistor_2_name_suggest', dab_config.design_space.transistor_2_name_list)

        for _, transistor_dto in enumerate(fixed_parameters.transistor_1_dto_list):
            if transistor_dto.name == transistor_1_name_suggest:
                transistor_1_dto: d_dtos.TransistorDTO = transistor_dto

        for _, transistor_dto in enumerate(fixed_parameters.transistor_2_dto_list):
            if transistor_dto.name == transistor_2_name_suggest:
                transistor_2_dto: d_dtos.TransistorDTO = transistor_dto

        dab_calc = d_sets.HandleDabDto.init_config(
            name=dab_config.circuit_study_name,
            mesh_v1=fixed_parameters.mesh_v1,
            mesh_v2=fixed_parameters.mesh_v2,
            mesh_p=fixed_parameters.mesh_p,
            sampling=dab_config.sampling,
            n=n_suggest,
            ls=l_s_suggest,
            fs=f_s_suggest,
            lc1=l_1_suggest,
            lc2=l_2__suggest / n_suggest ** 2,
            lossfilepath=fixed_parameters.transistorlosses_filepath,
            c_par_1=dab_config.design_space.c_par_1,
            c_par_2=dab_config.design_space.c_par_2,
            transistor_dto_1=transistor_1_dto,
            transistor_dto_2=transistor_2_dto
        )

        if (np.any(np.isnan(dab_calc.calc_modulation.phi)) or np.any(np.isnan(dab_calc.calc_modulation.tau1)) \
                or np.any(np.isnan(dab_calc.calc_modulation.tau2))):
            return float('nan'), float('nan')

        # Calculate the cost function.
        i_cost_matrix = dab_calc.calc_currents.i_hf_1_rms ** 2 + dab_calc.calc_currents.i_hf_2_rms ** 2
        # consider weighting
        i_cost_matrix_weighted = i_cost_matrix * fixed_parameters.mesh_weights

        # Mean for not-NaN values, as there will be too many NaN results.
        i_cost = np.mean(i_cost_matrix_weighted[~np.isnan(i_cost_matrix_weighted)])

        return dab_calc.calc_modulation.mask_zvs_coverage * 100, i_cost

    @staticmethod
    def calculate_fixed_parameters(act_dab_config: circuit_dtos.CircuitParetoDabDesign) -> d_dtos.FixedParameters:
        """
        Calculate time-consuming parameters which are same for every single simulation.

        :param act_dab_config: DAB circuit configuration
        :type act_dab_config: circuit_dtos.CircuitParetoDabDesign
        :return: Fix parameters (transistor DTOs)
        :rtype: d_dtos.FixedParameters
        """
        transistor_1_dto_list = []
        transistor_2_dto_list = []

        for transistor in act_dab_config.design_space.transistor_1_name_list:
            transistor_1_dto_list.append(d_sets.HandleDabDto.tdb_to_transistor_dto(transistor))

        for transistor in act_dab_config.design_space.transistor_2_name_list:
            transistor_2_dto_list.append(d_sets.HandleDabDto.tdb_to_transistor_dto(transistor))

        # choose sampling method
        if act_dab_config.sampling.sampling_method == SamplingEnum.meshgrid:
            steps_per_dimension = int(np.ceil(np.power(act_dab_config.sampling.sampling_points, 1 / 3)))
            logger.info(f"Number of sampling points has been updated from {act_dab_config.sampling.sampling_points} to {steps_per_dimension ** 3}.")
            logger.info("Note: meshgrid sampling does not take user-given operating points into account")
            v1_operating_points, v2_operating_points, p_operating_points = np.meshgrid(
                np.linspace(act_dab_config.output_range.v1_min_max_list[0], act_dab_config.output_range.v1_min_max_list[1], steps_per_dimension),
                np.linspace(act_dab_config.output_range.v2_min_max_list[0], act_dab_config.output_range.v2_min_max_list[1], steps_per_dimension),
                np.linspace(act_dab_config.output_range.p_min_max_list[0], act_dab_config.output_range.p_min_max_list[1], steps_per_dimension),
                sparse=False)
        elif act_dab_config.sampling.sampling_method == SamplingEnum.latin_hypercube:
            v1_operating_points, v2_operating_points, p_operating_points = sampling.latin_hypercube(
                act_dab_config.output_range.v1_min_max_list[0], act_dab_config.output_range.v1_min_max_list[1],
                act_dab_config.output_range.v2_min_max_list[0], act_dab_config.output_range.v2_min_max_list[1],
                act_dab_config.output_range.p_min_max_list[0], act_dab_config.output_range.p_min_max_list[1],
                total_number_points=act_dab_config.sampling.sampling_points,
                dim_1_user_given_points_list=act_dab_config.sampling.v1_additional_user_point_list,
                dim_2_user_given_points_list=act_dab_config.sampling.v2_additional_user_point_list,
                dim_3_user_given_points_list=act_dab_config.sampling.p_additional_user_point_list,
                sampling_random_seed=act_dab_config.sampling.sampling_random_seed)
        else:
            raise ValueError(f"sampling_method '{act_dab_config.sampling.sampling_method}' not available.")

        logger.debug(f"{v1_operating_points=}")

        # calculate weighting

        if act_dab_config.sampling.sampling_method == SamplingEnum.meshgrid:
            weight_sum = 0
            given_user_points = 0
        else:
            weight_sum = np.sum(act_dab_config.sampling.additional_user_weighting_point_list)
            logger.debug(f"{weight_sum=}")
            given_user_points = len(act_dab_config.sampling.v1_additional_user_point_list)
        logger.debug(f"{given_user_points=}")
        logger.debug(f"{v1_operating_points.size=}")

        if weight_sum > 1 or weight_sum < 0:
            raise ValueError("Sum of weighting point list must be within 0 and 1.")
        else:
            leftover_auto_weight = (1 - weight_sum) / (v1_operating_points.size - given_user_points)
            logger.info(f"Auto-weight given for all other {v1_operating_points.size - given_user_points} operating points: {leftover_auto_weight}")
            # default case, same weights for all points
            weights = np.full_like(v1_operating_points, leftover_auto_weight)
            # for user point weightings, both lists must be filled.
            if act_dab_config.sampling.additional_user_weighting_point_list and act_dab_config.sampling.sampling_method != SamplingEnum.meshgrid:
                logger.debug("Given user weighting point list detected, fill up with user-given weights.")
                weights[-len(act_dab_config.sampling.additional_user_weighting_point_list):] = act_dab_config.sampling.additional_user_weighting_point_list
            logger.debug(f"{weights=}")
            logger.debug(f"Double check: Sum of weights = {np.sum(weights)}")

        return d_dtos.FixedParameters(
            transistor_1_dto_list=transistor_1_dto_list,
            transistor_2_dto_list=transistor_2_dto_list,
            transistorlosses_filepath="Invalid_Path",
            mesh_v1=np.atleast_3d(v1_operating_points),
            mesh_v2=np.atleast_3d(v2_operating_points),
            mesh_p=np.atleast_3d(p_operating_points),
            mesh_weights=np.atleast_3d(weights)
        )

    def run_optimization_sqlite(self, act_number_trials: int) -> None:
        """Proceed a study which is stored as sqlite database.

        :type act_number_trials: int
        :param act_number_trials: Number of optimization trials
        """
        if self._dab_config is None:
            logger.warning("Circuit configuration is not initialized!")
            return
        elif self._fixed_parameters is None:
            logger.warning("Parameter calculation is missing!")
            return
        elif self._study_in_memory is None:
            logger.warning("Study is not initialized!")
            return

        # Function to execute
        func = lambda trial: DabCircuitOptimization._objective(trial, self._dab_config, self._fixed_parameters)

        try:
            self._study_in_memory.optimize(func, n_trials=act_number_trials, n_jobs=1, show_progress_bar=True)
        except KeyboardInterrupt:
            pass

    def run_optimization_mysql(self, act_storage_url: str, act_number_trials: int) -> None:
        """Proceed a study which is stored as sqlite database.

        :param act_storage_url: url-Name of the database path
        :type act_storage_url: str
        :param act_number_trials: Number of trials adding to the existing study
        :type  act_number_trials: int
        """
        if self._dab_config is None:
            logger.warning("Circuit configuration is not initialized!")
            return
        elif self._fixed_parameters is None:
            logger.warning("Parameter calculation is missing!")
            return

        # Function to execute
        func = lambda trial: DabCircuitOptimization._objective(trial, self._dab_config, self._fixed_parameters)

        # Each process create his own study instance with the same database and study name
        act_study = optuna.load_study(storage=act_storage_url, study_name=self._dab_config.circuit_study_name)
        # Run optimization
        try:
            act_study.optimize(func, n_trials=act_number_trials, n_jobs=1, show_progress_bar=True)
        except KeyboardInterrupt:
            pass
        finally:
            # study_in_storage.add_trials(act_study_name.trials[-number_trials:])
            logger.info(f"Finished {act_number_trials} trials.")
            logger.info(f"current time: {datetime.datetime.now()}")
            # Save method from RAM-Disk to where ever (Currently opened by missing RAM-DISK)

    def start_proceed_study(self, number_trials: int, database_type: str = 'sqlite',
                            sampler: optuna.samplers.BaseSampler = optuna.samplers.NSGAIIISampler()) -> None:
        """Proceed a study which is stored as sqlite database.

        :param number_trials: Number of trials adding to the existing study
        :type number_trials: int
        :param database_type: storage database, e.g. 'sqlite' or 'mysql'
        :type  database_type: str
        :param sampler: optuna.samplers.NSGAIISampler() or optuna.samplers.NSGAIIISampler(). Note about the brackets () !! Default: NSGAIII
        :type sampler: optuna.sampler-object
        """
        if self._dab_config is None:
            logger.warning("Method 'initialize_circuit_optimization' is not called!\n"
                           "    No list is generated so that no optimization can be performed!")
            return

        circuit_study_sqlite_database = os.path.join(self.circuit_study_data.optimization_directory,
                                                     f"{self._dab_config.circuit_study_name}.sqlite3")

        # Assemble the name for c_oss_storage_directory
        new_c_oss_directory: str = os.path.join(self.circuit_study_data.optimization_directory, GECKO_COMPONENT_MODELS_DIRECTORY)
        # Create c_oss_storage_directory, it not exists
        if not os.path.exists(new_c_oss_directory):
            os.makedirs(new_c_oss_directory)

        # Set the directory path
        d_sets.HandleDabDto.set_c_oss_storage_directory(new_c_oss_directory)

        if os.path.exists(circuit_study_sqlite_database):
            logger.info("Existing circuit study found. Proceeding.")
        else:
            os.makedirs(f"{self.circuit_study_data.optimization_directory}", exist_ok=True)

        # set logging verbosity: https://optuna.readthedocs.io/en/stable/reference/generated/optuna.logger.set_verbosity.html#optuna.logging.set_verbosity
        # .INFO: all messages (default)
        # .WARNING: fails and warnings
        # .ERROR: only errors
        optuna.logging.set_verbosity(optuna.logging.ERROR)

        # check for differences with the old configuration file
        config_on_disk_filepath = f"{self.circuit_study_data.optimization_directory}/{self._dab_config.circuit_study_name}.pkl"
        if os.path.exists(config_on_disk_filepath):
            config_on_disk = DabCircuitOptimization.load_stored_config(self.circuit_study_data)
            difference = deepdiff.DeepDiff(config_on_disk, self._dab_config, ignore_order=True, significant_digits=10)
            if difference:
                raise ValueError("Configuration file has changed from previous simulation.\n"
                                 f"Program is terminated.\n"
                                 f"Difference: {difference}")

        directions = ['maximize', 'minimize']

        # Calculate the fixed parameters
        self._fixed_parameters = DabCircuitOptimization.calculate_fixed_parameters(self._dab_config)
        # Add path to losses
        self._fixed_parameters.transistorlosses_filepath = os.path.join(self.circuit_study_data.optimization_directory, GECKO_COMPONENT_MODELS_DIRECTORY)

        # Update statistical data
        with self._c_lock_stat:
            self._progress_data.run_time = self._progress_run_time.get_runtime()
            self._progress_run_time.reset_start_trigger()
            self._progress_data.progress_status = ProgressStatus.InProgress

        # introduce study in storage, e.g. sqlite or mysql
        if database_type == 'sqlite':
            # Note: for sqlite operation, there needs to be three slashes '///' even before the path '/home/...'
            # Means, in total there are four slashes including the path itself '////home/.../database.sqlite3'
            storage = f"sqlite:///{circuit_study_sqlite_database}"

            # Create study object in drive
            self._study_in_storage = optuna.create_study(study_name=self._dab_config.circuit_study_name,
                                                         storage=storage,
                                                         directions=directions,
                                                         load_if_exists=True, sampler=sampler)

            # Create study object in memory
            self._study_in_memory = optuna.create_study(study_name=self._dab_config.circuit_study_name, directions=directions, sampler=sampler)
            # If trials exists, add them to study_in_memory
            self._study_in_memory.add_trials(self._study_in_storage.trials)
            # Inform about sampler type
            logger.info(f"Sampler is {self._study_in_storage.sampler.__class__.__name__}")
            # actual number of trials
            overtaken_no_trials = len(self._study_in_memory.trials)
            # Start optimization
            self.run_optimization_sqlite(number_trials)
            # Store memory to storage
            self._study_in_storage.add_trials(self._study_in_memory.trials[-number_trials:])
            logger.info(f"Add {number_trials} new calculated trials to existing {overtaken_no_trials} trials ="
                        f"{len(self._study_in_memory.trials)} trials.")
            logger.info(f"current time: {datetime.datetime.now()}")
            self.save_config()

            self.save_study_results_pareto(show_results=False)

        elif database_type == 'mysql':

            # connection to MySQL-database
            storage_url = "mysql+pymysql://oaml_optuna:optuna@localhost/optuna_db"

            # Create storage-object for Optuna on drive (Later RAMDISK)
            storage_mysql = optuna.storages.RDBStorage(storage_url)
            # storage = "mysql://oaml_optuna:optuna@localhost/optuna_db"

            # Create study object in drive
            self._study_in_storage = optuna.create_study(study_name=self._dab_config.circuit_study_name,
                                                         storage=storage_mysql,
                                                         directions=directions,
                                                         load_if_exists=True, sampler=sampler)

            # Inform about sampler type
            logger.info(f"Sampler is {self._study_in_storage.sampler.__class__.__name__}")
            # Start optimization
            self.run_optimization_mysql(storage_url, number_trials)

            # Stop time measurement
            self._progress_run_time.stop_trigger()

        # Set flag _is_study_available to indicate, that the study is available for filtering
        self._is_study_available = True

        # Parallelization Test with mysql
        # Number of processes
        #   num_processes = 1
        # Process list
        #    processes = []
        # Loop to start the processes
        #   for proc in range(num_processes):
        #       logger.info(f"Process {proc} started")
        #       p = multiprocessing.Process(target=Optimization.run_optimization,
        #                                   args=(storage_url, dab_config.circuit_study_name,
        #                                         number_trials, dab_config,fixed_parameters
        #                                        )
        #                                  )
        #       p.start()
        #       processes.append(p)

        # Wait for joining
        #   for proc in processes:
        # wait until each process is joined
        #       p.join()
        #       logger.info(f"Process {proc} joins")

    def save_study_results_pareto(self, show_results: bool = False) -> None:
        """Show the results of a study.

        A local .html file is generated under config.working_directory to store the interactive plotly plots on disk.

        :param show_results: True to directly open the browser to show the study results.
        :type show_results: bool
        """
        if self._study_in_storage is None:
            logger.warning("The study is not initialized!")
            return
        elif self._dab_config is None:
            logger.warning("Circuit configuration is not initialized!")
            return

        fig = optuna.visualization.plot_pareto_front(self._study_in_storage, target_names=["ZVS coverage / %", r"i_\mathrm{cost}"])
        fig.update_layout(title=f"{self._dab_config.circuit_study_name} <br><sup>{self._dab_config.project_directory}</sup>")
        fig.write_html(
            f"{self.circuit_study_data.optimization_directory}"
            f"_{datetime.datetime.now().isoformat(timespec='minutes')}.html")
        if show_results:
            fig.show()

    @staticmethod
    def load_dab_dto_from_study(act_study_data: StudyData, dab_config: circuit_dtos.CircuitParetoDabDesign,
                                trial_number: int | None = None) -> d_dtos.DabCircuitDTO:
        """
        Load a DAB-DTO from an optuna study.

        :param act_study_data: Information about the circuit study name and study path
        :type  act_study_data: StudyData
        :param dab_config: DAB optimization configuration file
        :type dab_config: circuit_dtos.CircuitParetoDabDesign
        :param trial_number: trial number to load to the DTO
        :type trial_number: int
        :return:
        """
        if trial_number is None:
            raise NotImplementedError("needs to be implemented")

        database_url = DabCircuitOptimization.create_sqlite_database_url(act_study_data)

        loaded_study = optuna.create_study(study_name=act_study_data.study_name,
                                           storage=database_url, load_if_exists=True)
        logger.info(f"The study '{act_study_data.study_name}' contains {len(loaded_study.trials)} trials.")
        trials_dict = loaded_study.trials[trial_number].params

        fix_parameters = DabCircuitOptimization.calculate_fixed_parameters(dab_config)

        dab_dto = d_sets.HandleDabDto.init_config(
            name=str(trial_number),
            mesh_v1=fix_parameters.mesh_v1,
            mesh_v2=fix_parameters.mesh_v2,
            mesh_p=fix_parameters.mesh_p,
            sampling=dab_config.sampling,
            n=trials_dict["n_suggest"],
            ls=trials_dict["l_s_suggest"],
            fs=trials_dict["f_s_suggest"],
            lc1=trials_dict["l_1_suggest"],
            lc2=trials_dict["l_2__suggest"] / trials_dict["n_suggest"] ** 2,
            c_par_1=dab_config.design_space.c_par_1,
            c_par_2=dab_config.design_space.c_par_2,
            transistor_dto_1=trials_dict["transistor_1_name_suggest"],
            transistor_dto_2=trials_dict["transistor_2_name_suggest"],
            lossfilepath=fix_parameters.transistorlosses_filepath
        )

        return dab_dto

    def df_to_dab_dto_list(self, df: pd.DataFrame) -> list[d_dtos.DabCircuitDTO]:
        """
        Load a DAB-DTO from an optuna study.

        :param df: Pandas DataFrame to convert to the DAB-DTO list
        :type df: pd.DataFrame
        :return: List of DTO
        :rtype:  list[d_dtos.DabCircuitDTO]
        """
        dab_dto_list: list[d_dtos.DabCircuitDTO] = []

        # Check if configuration is not available or fixed parameters are not available
        if self._dab_config is None:
            logger.warning("Circuit configuration is not initialized!")
            return dab_dto_list
        elif self._fixed_parameters is None:
            logger.warning("Missing initialized fixed parameters!")
            return dab_dto_list

        logger.info(f"The study '{self._dab_config.circuit_study_name}' contains {len(df)} trials.")

        for idx, _ in df.iterrows():
            index = int(str(idx))
            transistor_dto_1 = d_sets.HandleDabDto.tdb_to_transistor_dto(str(df.at[index, "params_transistor_1_name_suggest"]))
            transistor_dto_2 = d_sets.HandleDabDto.tdb_to_transistor_dto(str(df.at[index, "params_transistor_2_name_suggest"]))

            dab_dto = d_sets.HandleDabDto.init_config(
                name=str(df["number"][index].item()),
                mesh_v1=self._fixed_parameters.mesh_v1,
                mesh_v2=self._fixed_parameters.mesh_v2,
                mesh_p=self._fixed_parameters.mesh_p,
                sampling=self._dab_config.sampling,
                n=df["params_n_suggest"][index].item(),
                ls=df["params_l_s_suggest"][index].item(),
                fs=df["params_f_s_suggest"][index].item(),
                lc1=df["params_l_1_suggest"][index].item(),
                lc2=df["params_l_2__suggest"][index].item() / df["params_n_suggest"][index].item() ** 2,
                c_par_1=self._dab_config.design_space.c_par_1,
                c_par_2=self._dab_config.design_space.c_par_2,
                transistor_dto_1=transistor_dto_1,
                transistor_dto_2=transistor_dto_2,
                lossfilepath=self._fixed_parameters.transistorlosses_filepath
            )

            dab_dto = d_sets.HandleDabDto.generate_components_target_requirements(dab_dto)

            dab_dto_list.append(dab_dto)

        return dab_dto_list

    @staticmethod
    def study_to_df(act_study_data: StudyData) -> pd.DataFrame:
        """Create a DataFrame from a study.

        :param act_study_data: Information about the circuit study name and study path
        :type  act_study_data: StudyData
        :return: study result data transferred to Pandas dataframe
        :rtype: pd.DataFrame
        """
        database_url = DabCircuitOptimization.create_sqlite_database_url(act_study_data)
        loaded_study = optuna.create_study(study_name=act_study_data.study_name, storage=database_url, load_if_exists=True)
        df = loaded_study.trials_dataframe()
        df.to_csv(f'{act_study_data.optimization_directory}/{act_study_data.study_name}.csv')
        return df

    @staticmethod
    def create_sqlite_database_url(act_study_data: StudyData) -> str:
        """
        Create the DAB circuit optimization sqlite URL.

        :param act_study_data: Information about the circuit study name and study path
        :type  act_study_data: StudyData
        :return: SQLite URL
        :rtype: str
        """
        sqlite_storage_url = f"sqlite:///{act_study_data.optimization_directory}/{act_study_data.study_name}.sqlite3"
        return sqlite_storage_url

    @staticmethod
    def df_plot_pareto_front(df: pd.DataFrame, figure_size: tuple) -> None:
        """Plot an interactive Pareto diagram (losses vs. volume) to select the transformers to re-simulate.

        :param df: DataFrame, generated from an optuna study (exported by optuna)
        :type df: pd.DataFrame
        :param figure_size: figure size as x,y-tuple in mm, e.g. (160, 80)
        :type figure_size: tuple
        """
        logger.info(df.head())

        names = df["number"].to_numpy()
        # plt.figure()
        fig, ax = plt.subplots(figsize=[x / 25.4 for x in figure_size] if figure_size is not None else None, dpi=80)
        sc = plt.scatter(df["values_0"], df["values_1"], s=10)

        annot = ax.annotate("", xy=(0, 0), xytext=(20, 20), textcoords="offset points",
                            bbox=dict(boxstyle="round", fc="w"),
                            arrowprops=dict(arrowstyle="->"))
        annot.set_visible(False)

        def update_annot(ind):
            pos = sc.get_offsets()[ind["ind"][0]]
            annot.xy = pos
            text = f"{[names[n] for n in ind['ind']]}"
            annot.set_text(text)
            annot.get_bbox_patch().set_alpha(0.4)

        def hover(event):
            vis = annot.get_visible()
            if event.inaxes == ax:
                cont, ind = sc.contains(event)
                if cont:
                    update_annot(ind)
                    annot.set_visible(True)
                    fig.canvas.draw_idle()
                else:
                    if vis:
                        annot.set_visible(False)
                        fig.canvas.draw_idle()

        fig.canvas.mpl_connect("motion_notify_event", hover)

        plt.xlabel(r'ZVS coverage in \%')
        plt.ylabel(r'$i_\mathrm{HF,1}^2 + i_\mathrm{HF,2}^2$ in A')
        plt.grid()
        plt.tight_layout()
        plt.show()

    @staticmethod
    def load_csv_to_df(csv_filepath: str) -> pd.DataFrame:
        """
        Load a csv file (previously stored from a Pandas DataFrame) back to a Pandas DataFrame.

        :param csv_filepath: File path of .csv file
        :type csv_filepath: str
        :return: loaded results from the given .csv file
        :rtype: pandas.DataFrame
        """
        df = pd.read_csv(csv_filepath, header=0, index_col=0)
        # reading a pandas DataFrame seems to change a global variable in the c subsystem
        # after reading csv values, there are issues running onelab/gmsh, as gmsh writes ',' instead '.' to its own files
        # reading the file again with setting back the delimiter to ';', is a workaround for the mentioned problem.
        pd.read_csv(csv_filepath, header=0, index_col=0, delimiter=';')
        return df

    def filter_study_results(self) -> tuple[bool, str]:
        """Filter the study result and use GeckoCIRCUITS for detailed calculation."""
        # Variable initialization
        is_filter_available: bool = False
        issue_report: str = ""

        # Check if configuration is not available and if study is not available
        if self._dab_config is None:
            issue_report = "Circuit configuration is not loaded!"
            return is_filter_available, issue_report
        if not self._is_study_available:
            issue_report = "Study is not calculated. First run 'start_proceed_study'!"
            return is_filter_available, issue_report
        if self._study_in_storage is None:
            issue_report = "Study is not calculated. First run 'start_proceed_study'!"
            return is_filter_available, issue_report

        is_filter_available = True

        # Evaluate previous result
        if not is_filter_available:
            logger.warning(issue_report)
            return is_filter_available, issue_report

        df = self._study_in_storage.trials_dataframe()
        df.to_csv(f'{self.circuit_study_data.optimization_directory}/{self._dab_config.circuit_study_name}.csv')

        df = df[df["values_0"] == 100]

        smallest_dto_list: list[d_dtos.DabCircuitDTO] = []
        df_smallest_all = df.nsmallest(n=1, columns=["values_1"])
        df_smallest = df.nsmallest(n=1, columns=["values_1"])

        smallest_dto_list.append(self.df_to_dab_dto_list(df_smallest)[0])

        # Continue time measurement
        with self._c_lock_stat:
            self._progress_run_time.continue_trigger()

        for count in np.arange(0, self._dab_config.filter.number_filtered_designs - 1):
            logger.info("------------------")
            logger.info(f"{count=}")
            n_suggest = df_smallest['params_n_suggest'].item()
            f_s_suggest = df_smallest['params_f_s_suggest'].item()
            l_s_suggest = df_smallest['params_l_s_suggest'].item()
            l_1_suggest = df_smallest['params_l_1_suggest'].item()
            l_2__suggest = df_smallest['params_l_2__suggest'].item()
            transistor_1_name_suggest = df_smallest['params_transistor_1_name_suggest'].item()
            transistor_2_name_suggest = df_smallest['params_transistor_2_name_suggest'].item()

            # make sure to use parameters with minimum x % difference.
            difference = self._dab_config.filter.difference_percentage / 100

            df = df.loc[
                ~((df["params_n_suggest"].ge(n_suggest * (1 - difference)) & df["params_n_suggest"].le(n_suggest * (1 + difference))) & \
                  (df["params_f_s_suggest"].ge(f_s_suggest * (1 - difference)) & df["params_f_s_suggest"].le(f_s_suggest * (1 + difference))) & \
                  (df["params_l_s_suggest"].ge(l_s_suggest * (1 - difference)) & df["params_l_s_suggest"].le(l_s_suggest * (1 + difference))) & \
                  (df["params_l_1_suggest"].ge(l_1_suggest * (1 - difference)) & df["params_l_1_suggest"].le(l_1_suggest * (1 + difference))) & \
                  (df["params_l_2__suggest"].ge(l_2__suggest * (1 - difference)) & df["params_l_2__suggest"].le(l_2__suggest * (1 + difference))) & \
                  df["params_transistor_1_name_suggest"].isin([transistor_1_name_suggest]) & \
                  df["params_transistor_2_name_suggest"].isin([transistor_2_name_suggest])
                  )]

            df_smallest = df.nsmallest(n=1, columns=["values_1"])
            df_smallest_all = pd.concat([df_smallest_all, df_smallest], axis=0)

        smallest_dto_list = self.df_to_dab_dto_list(df_smallest_all)

        dto_directory = self.filter_data.filtered_list_pathname
        os.makedirs(dto_directory, exist_ok=True)
        for dto in smallest_dto_list:
            dto = d_sets.HandleDabDto.generate_components_target_requirements(dto)
            d_sets.HandleDabDto.save(dto, dto.name, directory=dto_directory, timestamp=False)

        # Update the filtered result list
        self.filter_data.filtered_list_files = []
        for filtered_circuit_result in os.listdir(dto_directory):
            # Check if it is a file
            if os.path.isfile(os.path.join(dto_directory, filtered_circuit_result)):
                self.filter_data.filtered_list_files.append(os.path.splitext(filtered_circuit_result)[0])

        # Evaluate the result: Has the list minimum one entry
        if len(self.filter_data.filtered_list_files) == 0:
            is_filter_available = False
            issue_report = "No design could be selected!"

        # Stop runtime measurement and update statistical data
        with self._c_lock_stat:
            self._progress_run_time.stop_trigger()
            self._progress_data.run_time = self._progress_run_time.get_runtime()
            self._progress_data.progress_status = ProgressStatus.Done

        return is_filter_available, issue_report

    @staticmethod
<<<<<<< HEAD
    def get_circuit_plot_data(act_study_data: StudyData) -> PlotData:
        """Provide the circuit data to plot.

        :param act_study_data: Information about the circuit study name and study path
        :type  act_study_data: StudyData
        :return: Plot data and legend
        :rtype: PlotData
        """
        # Load circuit study data
        df_circuit = DabCircuitOptimization.study_to_df(act_study_data)

        # Extract circuit plot data from data frame
        circuit_plot_data: PlotData = (
            PlotData(x_values_list=[df_circuit["values_0"]], y_values_list=[df_circuit["values_1"]],
                     color_list=[gps.colors()["black"]], alpha=0.5,
                     x_label=r"$\mathcal{L}_\mathrm{v}$ / \%", y_label=r"$\mathcal{L}_\mathrm{i}$ / A²",
                     label_list=[None], fig_name_path=act_study_data.study_name))

        return circuit_plot_data
=======
    def get_capacitor_requirements(circuit_filepath: str) -> list[CapacitorRequirements]:
        """Get the capacitor requirements.

        :param circuit_filepath: circuit filepath
        :type circuit_filepath: str
        :return: Capacitor Requirements
        :rtype: CapacitorRequirements
        """
        circuit_dto = d_sets.HandleDabDto.load_from_file(circuit_filepath)
        if not isinstance(circuit_dto.component_requirements, ComponentRequirements):
            # due to mypy checker
            raise TypeError("Loaded component requirements have wrong type.")

        if not isinstance(circuit_dto.component_requirements.capacitor_requirements[0], CapacitorRequirements):
            # due to mypy checker
            raise TypeError("Loaded capacitor requirements have wrong type.")

        return circuit_dto.component_requirements.capacitor_requirements
>>>>>>> 96a181d2
<|MERGE_RESOLUTION|>--- conflicted
+++ resolved
@@ -30,12 +30,9 @@
 from dct.server_ctl_dtos import RunTimeMeasurement as RunTime
 from dct.circuit_enums import SamplingEnum
 from dct.topology.circuit_optimization_base import CircuitOptimizationBase
-<<<<<<< HEAD
 from dct.datasets_dtos import PlotData
 import dct.generalplotsettings as gps
-=======
 from dct.topology.component_requirements_from_circuit import CapacitorRequirements, ComponentRequirements
->>>>>>> 96a181d2
 
 logger = logging.getLogger(__name__)
 
@@ -1165,7 +1162,26 @@
         return is_filter_available, issue_report
 
     @staticmethod
-<<<<<<< HEAD
+    def get_capacitor_requirements(circuit_filepath: str) -> list[CapacitorRequirements]:
+        """Get the capacitor requirements.
+
+        :param circuit_filepath: circuit filepath
+        :type circuit_filepath: str
+        :return: Capacitor Requirements
+        :rtype: CapacitorRequirements
+        """
+        circuit_dto = d_sets.HandleDabDto.load_from_file(circuit_filepath)
+        if not isinstance(circuit_dto.component_requirements, ComponentRequirements):
+            # due to mypy checker
+            raise TypeError("Loaded component requirements have wrong type.")
+
+        if not isinstance(circuit_dto.component_requirements.capacitor_requirements[0], CapacitorRequirements):
+            # due to mypy checker
+            raise TypeError("Loaded capacitor requirements have wrong type.")
+
+        return circuit_dto.component_requirements.capacitor_requirements
+
+    @staticmethod
     def get_circuit_plot_data(act_study_data: StudyData) -> PlotData:
         """Provide the circuit data to plot.
 
@@ -1184,24 +1200,4 @@
                      x_label=r"$\mathcal{L}_\mathrm{v}$ / \%", y_label=r"$\mathcal{L}_\mathrm{i}$ / A²",
                      label_list=[None], fig_name_path=act_study_data.study_name))
 
-        return circuit_plot_data
-=======
-    def get_capacitor_requirements(circuit_filepath: str) -> list[CapacitorRequirements]:
-        """Get the capacitor requirements.
-
-        :param circuit_filepath: circuit filepath
-        :type circuit_filepath: str
-        :return: Capacitor Requirements
-        :rtype: CapacitorRequirements
-        """
-        circuit_dto = d_sets.HandleDabDto.load_from_file(circuit_filepath)
-        if not isinstance(circuit_dto.component_requirements, ComponentRequirements):
-            # due to mypy checker
-            raise TypeError("Loaded component requirements have wrong type.")
-
-        if not isinstance(circuit_dto.component_requirements.capacitor_requirements[0], CapacitorRequirements):
-            # due to mypy checker
-            raise TypeError("Loaded capacitor requirements have wrong type.")
-
-        return circuit_dto.component_requirements.capacitor_requirements
->>>>>>> 96a181d2
+        return circuit_plot_data