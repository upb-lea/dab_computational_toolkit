"""Data transfer objects (DTOs) for the Pareto optimization."""
# python libraries
import dataclasses

# 3rd party libraries

# General information about names and path
@dataclasses.dataclass
class GeneralInformation:
    """Names and paths."""

    project_directory: str
    circuit_study_name: str
<<<<<<< HEAD
    filtered_list_id: list
=======
    inductor_study_name: str
    transformer_study_name: str
    heat_sink_study_name: str
    # filtered_list_id: List[int]
    filtered_list_id: list[int]
>>>>>>> fd9635cf
    circuit_study_path: str
    inductor_study_path: str
    transformer_study_path: str
    heat_sink_study_path: str

@dataclasses.dataclass
class ParetoFilePaths:
    """File paths for the sub simulation optimization parts."""

    circuit: str
    inductor: str
    transformer: str
    heat_sink: str

@dataclasses.dataclass
class CircuitParetoDesignSpace:
    """Definition of the hardware design space for electronic components."""

    # DAB optimization parameters
    f_s_min_max_list: list[int]
    l_s_min_max_list: list[float]
    l_1_min_max_list: list[float]
    l_2__min_max_list: list[float]
    n_min_max_list: list[float]
    transistor_1_name_list: list[str]
    transistor_2_name_list: list[str]
    c_par_1: float
    c_par_2: float

@dataclasses.dataclass
class CircuitOutputRange:
    """Definition of the DAB operating area."""

    v_1_min_nom_max_list: list
    v_2_min_nom_max_list: list
    p_min_nom_max_list: list
    steps_per_direction: int

@dataclasses.dataclass
class CircuitFilter:
    """Filter the results."""

    number_filtered_designs: int
    difference_percentage: float

@dataclasses.dataclass
class CircuitParetoDabDesign:
    """Config to optimize the Dual-Active Bridge (DAB) converter."""

    circuit_study_name: str
    project_directory: str

    design_space: CircuitParetoDesignSpace
    output_range: CircuitOutputRange
    filter: CircuitFilter<|MERGE_RESOLUTION|>--- conflicted
+++ resolved
@@ -11,15 +11,10 @@
 
     project_directory: str
     circuit_study_name: str
-<<<<<<< HEAD
-    filtered_list_id: list
-=======
     inductor_study_name: str
     transformer_study_name: str
     heat_sink_study_name: str
-    # filtered_list_id: List[int]
     filtered_list_id: list[int]
->>>>>>> fd9635cf
     circuit_study_path: str
     inductor_study_path: str
     transformer_study_path: str
