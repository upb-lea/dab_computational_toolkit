"""Inductor optimization class."""
# python libraries
import os
import pickle
import logging
import copy
import time
import threading

# 3rd party libraries
import numpy as np
import tqdm

# own libraries
import femmt as fmt
import dct.inductor_optimization_dtos
from server_ctl_dtos import StatData as StData

<<<<<<< HEAD
# configure root logger

=======
>>>>>>> d7e630ad
logger = logging.getLogger(__name__)

class InductorOptimization:
    """Optimization of the inductor."""

    # List with configurations to optimize
    _optimization_config_list: list[dct.inductor_optimization_dtos.InductorOptimizationDto]
    _i_lock_stat: threading.Lock

    def __init__(self) -> None:
        """Initialize the configuration list for the inductor optimizations."""
        self._i_lock_stat: threading.Lock = threading.Lock()
        self._optimization_config_list = []

    def generate_optimization_list(self, toml_inductor: dct.TomlInductor, study_data: dct.StudyData, filter_data: dct.FilterData) -> bool:
        """
        Initialize the configuration.

        :param toml_inductor: toml inductor configuration
        :type toml_inductor: dct.TomlInductor
        :param study_data: study data
        :type study_data: dct.StudyData
        :param filter_data: Information about the filtered circuit designs
        :type filter_data: dct.FilterData
        :return: True, if the configuration was successful initialized
        :rtype: bool
        """
        is_list_generation_successful = False

        # Insulation parameter
        act_insulations = fmt.InductorInsulationDTO(primary_to_primary=toml_inductor.insulations.primary_to_primary,
                                                    core_bot=toml_inductor.insulations.core_bot,
                                                    core_top=toml_inductor.insulations.core_top,
                                                    core_right=toml_inductor.insulations.core_right,
                                                    core_left=toml_inductor.insulations.core_left)

        # Init the material data source
        act_material_data_sources = fmt.InductorMaterialDataSources(
            permeability_datasource=fmt.MaterialDataSource.Measurement,
            permeability_datatype=fmt.MeasurementDataType.ComplexPermeability,
            permeability_measurement_setup=fmt.MeasurementSetup.MagNet,
            permittivity_datasource=fmt.MaterialDataSource.ManufacturerDatasheet,
            permittivity_datatype=fmt.MeasurementDataType.ComplexPermittivity,
            permittivity_measurement_setup=fmt.MeasurementSetup.LEA_MTB_small_signal
        )

        # Create fix part of io_config
        io_config_gen = fmt.InductorOptimizationDTO(
            inductor_study_name=study_data.study_name,
            core_name_list=toml_inductor.design_space.core_name_list,
            material_name_list=toml_inductor.design_space.material_name_list,
            core_inner_diameter_list=toml_inductor.design_space.core_inner_diameter_list,
            window_h_list=toml_inductor.design_space.window_h_list,
            window_w_list=toml_inductor.design_space.window_w_list,
            litz_wire_list=toml_inductor.design_space.litz_wire_list,
            insulations=act_insulations,
            target_inductance=0.0,
            temperature=toml_inductor.boundary_conditions.temperature,
            time_current_vec=[np.array([0]), np.array([0])],
            inductor_optimization_directory="",
            material_data_sources=act_material_data_sources)

        # Initialize the staticical data
        stat_data_init: StData = StData(start_proc_time=0.0, proc_run_time=0, nb_of_filtered_points=0, status=0)

        # Create the io_config_list for all trials
        for circuit_trial_number in filter_data.filtered_list_id:
            circuit_filepath = os.path.join(filter_data.filtered_list_pathname, f"{circuit_trial_number}.pkl")
            # Check filename
            if os.path.isfile(circuit_filepath):
                # Read results from circuit optimization
                circuit_dto = dct.HandleDabDto.load_from_file(circuit_filepath)
                # get the peak current waveform
                sorted_max_angles, i_l_1_max_current_waveform = dct.HandleDabDto.get_max_peak_waveform_inductor(
                    circuit_dto, False)
                time = sorted_max_angles / 2 / np.pi / circuit_dto.input_config.fs
                # Generate new io_config
                next_io_config = copy.deepcopy(io_config_gen)
                act_time_current_vec = np.array([time, i_l_1_max_current_waveform])
                # Add dynamic values to next_io_config
                next_io_config.circuit_trial_number = circuit_trial_number

                next_io_config.target_inductance = circuit_dto.input_config.Lc1
                next_io_config.time_current_vec = act_time_current_vec
                next_io_config.inductor_optimization_directory = os.path.join(
                    study_data.optimization_directory, str(circuit_trial_number), study_data.study_name)
                inductor_dto = dct.inductor_optimization_dtos.InductorOptimizationDto(
                    circuit_id=circuit_trial_number, stat_data=copy.deepcopy(stat_data_init), inductor_optimization_dto=next_io_config)
                self._optimization_config_list.append(inductor_dto)
            else:
                logger.info(f"Wrong path or file {circuit_filepath} does not exists!")

        if self._optimization_config_list:
            is_list_generation_successful = True

        return is_list_generation_successful

    def get_progress_data(self, filtered_list_id: int) -> StData:
        """Provide the progress data of the optimization.

        :param filtered_list_id: List index of the filtered operation point from circuit
        :type  filtered_list_id: int

        :return: Progress data: Processing start time, actual processing time, number of filtered inductor Pareto front points and status.
        :rtype: StData
        """
        # Variable deklaration and default initialisation
        ret_stat_data: StData = StData(start_proc_time=0.0, proc_run_time=0, nb_of_filtered_points=0,
                                       status=self._optimization_config_list[filtered_list_id].stat_data.status)

        # Check for valid filtered_list_id
        if len(self._optimization_config_list) > filtered_list_id:
            # Lock statistical performance data access (ASA: Possible Bug)
            # with self._i_lock_stat:  -> ASA: Later to repair
            # Update statistical data if optimisation is running
            if self._optimization_config_list[filtered_list_id].stat_data.status == 1:
                self._optimization_config_list[filtered_list_id].stat_data.proc_run_time = (
                    time.perf_counter() - self._optimization_config_list[filtered_list_id].stat_data.start_proc_time)
                # Check for valid entry
                if self._optimization_config_list[filtered_list_id].stat_data.proc_run_time < 0:
                    self._optimization_config_list[filtered_list_id].stat_data.proc_run_time = 0.0
                    self._optimization_config_list[filtered_list_id].stat_data.start_proc_time = time.perf_counter()
            else:
                ret_stat_data = copy.deepcopy(self._optimization_config_list[filtered_list_id].stat_data)

        return copy.deepcopy(ret_stat_data)

    # Simulation handler. Later the simulation handler starts a process per list entry.
    def _optimize(self, circuit_id: int, act_io_config: fmt.InductorOptimizationDTO, filter_data: dct.FilterData,
                  target_number_trials: int, factor_min_dc_losses: float, factor_max_dc_losses: float,
                  enable_operating_range_simulation: bool, debug: bool) -> int:
        """
        Perform the optimization.

        :param circuit_id: Name of the filtered optimal electrical circuit
        :type  circuit_id: int
        :param act_io_config: inductor configuration for the optimization
        :type  act_io_config: fmt.InductorOptimizationDTO
        :param filter_data: Contains information about filtered circuit designs
        :type  filter_data: dct.FilterData
        :param target_number_trials: Number of trials for the optimization
        :type  target_number_trials: int
        :param factor_min_dc_losses: Filter factor to use filter the results (ASA: Later to merge with toml-data filter factor)
        :type  factor_min_dc_losses: float
        :param enable_operating_range_simulation: Flag to control, if the point are to re-simulate (ASA: Correct the parameter description)
        :type  enable_operating_range_simulation: bool
        :param debug: Debug mode flag
        :type debug: bool
        """
        # Variable declaration
        # Process_number are unclear (Usage in femmt)
        process_number = 1

        nb_of_filtered_points = 0

        # Load configuration
        circuit_dto = dct.HandleDabDto.load_from_file(os.path.join(filter_data.filtered_list_pathname, f"{circuit_id}.pkl"))
        # Check number of trials
        if target_number_trials > 0:
            fmt.optimization.InductorOptimization.ReluctanceModel.start_proceed_study(act_io_config, target_number_trials=target_number_trials)
        else:
            logger.info(f"Target number of trials = {target_number_trials} which are less equal 0!. No simulation is performed")
<<<<<<< HEAD
            return 0
=======
>>>>>>> d7e630ad

        # perform FEM simulations
        if factor_min_dc_losses != 0 and factor_max_dc_losses > 0:
            df = fmt.optimization.InductorOptimization.ReluctanceModel.study_to_df(act_io_config)
            df_filtered = fmt.optimization.InductorOptimization.ReluctanceModel.filter_loss_list_df(
                df, factor_min_dc_losses=factor_min_dc_losses, factor_max_dc_losses=factor_max_dc_losses)
            if debug:
                # reduce dataset to the fist 5 entries
                df_filtered = df_filtered.iloc[:5]

            fmt.InductorOptimization.FemSimulation.fem_simulations_from_reluctance_df(
                df_filtered, act_io_config, process_number=process_number)
        # generate results for all operating points
        if enable_operating_range_simulation:
            fem_results_folder_path = os.path.join(act_io_config.inductor_optimization_directory,
                                                   "02_fem_simulation_results")
            df = fmt.optimization.InductorOptimization.ReluctanceModel.study_to_df(act_io_config)
            df_filtered = (fmt.optimization.InductorOptimization.ReluctanceModel.filter_loss_list_df
                           (df, factor_min_dc_losses=factor_min_dc_losses, factor_max_dc_losses=factor_max_dc_losses))
            df_fem_reluctance = fmt.InductorOptimization.FemSimulation.fem_logs_to_df(df_filtered, fem_results_folder_path)
            # fmt.InductorOptimization.FemSimulation.fem_vs_reluctance_pareto(df_fem_reluctance)

            config_filepath = os.path.join(act_io_config.inductor_optimization_directory, f"{act_io_config.inductor_study_name}.pkl")

            # workaround for comma problem. Read a random csv file and set back the delimiter.
            # pd.read_csv('Pandas_trial.csv', header=0, index_col=0, delimiter=';')

            # sweep through all current waveforms
            i_l1_sorted = np.transpose(circuit_dto.calc_currents.i_l_1_sorted, (1, 2, 3, 0))
            angles_rad_sorted = np.transpose(circuit_dto.calc_currents.angles_rad_sorted, (1, 2, 3, 0))

            re_simulate_numbers = df_fem_reluctance["number"].to_numpy()

            # Overtake the filtered operation points
            nb_of_filtered_points = len(re_simulate_numbers)

            for re_simulate_number in re_simulate_numbers:
                logger.info(f"{re_simulate_number=}")
                df_geometry_re_simulation_number = df_fem_reluctance[
                    df_fem_reluctance["number"] == float(re_simulate_number)]

                logger.info(df_geometry_re_simulation_number.head())

                result_array = np.full_like(circuit_dto.calc_modulation.phi, np.nan)

                new_circuit_dto_directory = os.path.join(act_io_config.inductor_optimization_directory,
                                                         "09_circuit_dtos_incl_inductor_losses")
                if not os.path.exists(new_circuit_dto_directory):
                    os.makedirs(new_circuit_dto_directory)

                if os.path.exists(os.path.join(new_circuit_dto_directory, f"{re_simulate_number}.pkl")):
                    logger.info(f"Re-simulation of {circuit_dto.name} already exists. Skip.")
                else:
                    for vec_vvp in tqdm.tqdm(np.ndindex(circuit_dto.calc_modulation.phi.shape),
                                             total=len(circuit_dto.calc_modulation.phi.flatten())):
                        time, unique_indices = np.unique(
                            dct.functions_waveforms.full_angle_waveform_from_angles(
                                angles_rad_sorted[vec_vvp]) / 2 / np.pi / circuit_dto.input_config.fs,
                            return_index=True)
                        current = dct.functions_waveforms.full_current_waveform_from_currents(i_l1_sorted[vec_vvp])[
                            unique_indices]

                        current_waveform = np.array([time, current])
                        if debug:
                            logger.info(f"{current_waveform=}")
                            logger.info("----------------------")
                            logger.info("All operating point simulation of:")
                            logger.info(f"   * Circuit study: {filter_data.circuit_study_name}")
                            logger.info(f"   * Circuit trial: {circuit_id}")
                            logger.info(f"   * Inductor study: {act_io_config.inductor_study_name}")
                            logger.info(f"   * Inductor re-simulation trial: {re_simulate_number}")

                        volume, combined_losses, area_to_heat_sink = fmt.InductorOptimization.FemSimulation.full_simulation(
                            df_geometry_re_simulation_number, current_waveform=current_waveform,
                            inductor_config_filepath=config_filepath,
                            process_number=process_number)
                        result_array[vec_vvp] = combined_losses

                    inductor_losses = dct.InductorResults(
                        p_combined_losses=result_array,
                        volume=volume,
                        area_to_heat_sink=area_to_heat_sink,
                        circuit_trial_number=circuit_id,
                        inductor_trial_number=re_simulate_number,
                    )

                    pickle_file = os.path.join(new_circuit_dto_directory, f"{int(re_simulate_number)}.pkl")
                    with open(pickle_file, 'wb') as output:
                        pickle.dump(inductor_losses, output, pickle.HIGHEST_PROTOCOL)

                    if debug:
                        # stop after one successful re-simulation run
                        break

        # returns the number of filtered results
        return nb_of_filtered_points

    def optimization_handler(self, filter_data: dct.FilterData, target_number_trials: int,
                             factor_min_dc_losses: float = 1.0, factor_dc_max_losses: float = 100,
                             enable_operating_range_simulation: bool = False, debug: bool = False) -> None:
        """
        Control the multi simulation processes.

        :param filter_data: Information about the filtered designs
        :type  filter_data: dct.FilterData
        :param target_number_trials: Number of trials for the optimization
        :type  target_number_trials: int
        :param factor_min_dc_losses: Filter factor to use filter the results (ASA: Later to merge with toml-data filter factor)
        :type  factor_min_dc_losses: float
        :param factor_dc_max_losses: Filter factor for the maximum losses, related to the minimum DC losses
        :type factor_dc_max_losses: float
        :param enable_operating_range_simulation: True to perform the simulations for all operating points
        :type  enable_operating_range_simulation: bool
        :param debug: Debug mode flag
        :type  debug: bool
        """
        # Later this is to parallelize with multiple processes
        for act_sim_config in self._optimization_config_list:
            # Debug switch
            if target_number_trials != 0:
                if debug:
                    # overwrite input number of trials with 100 for short simulation times
                    if target_number_trials > 100:
                        target_number_trials = 100

            # Update statistical data
            with self._i_lock_stat:
                act_sim_config.stat_data.start_proc_time = time.perf_counter()
                act_sim_config.stat_data.status = 1

                nb_fil_pt = self._optimize(
                    act_sim_config.circuit_id, act_sim_config.inductor_optimization_dto, filter_data, target_number_trials,
                    factor_min_dc_losses, factor_dc_max_losses, enable_operating_range_simulation, debug)

            # Update statistical data
            with self._i_lock_stat:
                act_sim_config.stat_data.proc_run_time = time.perf_counter() - act_sim_config.stat_data.start_proc_time
                act_sim_config.stat_data.nb_of_filtered_points = nb_fil_pt
                act_sim_config.stat_data.status = 2

            if debug:
                # stop after one circuit run
                break<|MERGE_RESOLUTION|>--- conflicted
+++ resolved
@@ -16,11 +16,7 @@
 import dct.inductor_optimization_dtos
 from server_ctl_dtos import StatData as StData
 
-<<<<<<< HEAD
 # configure root logger
-
-=======
->>>>>>> d7e630ad
 logger = logging.getLogger(__name__)
 
 class InductorOptimization:
@@ -183,10 +179,7 @@
             fmt.optimization.InductorOptimization.ReluctanceModel.start_proceed_study(act_io_config, target_number_trials=target_number_trials)
         else:
             logger.info(f"Target number of trials = {target_number_trials} which are less equal 0!. No simulation is performed")
-<<<<<<< HEAD
             return 0
-=======
->>>>>>> d7e630ad
 
         # perform FEM simulations
         if factor_min_dc_losses != 0 and factor_max_dc_losses > 0:
