--- conflicted
+++ resolved
@@ -80,7 +80,7 @@
 
         # Create the io_config_list for all trials
         for circuit_trial_number in act_ginfo.filtered_list_id:
-            circuit_filepath = os.path.join(act_ginfo.circuit_study_path,act_ginfo.circuit_study_name, "filtered_results", f"{circuit_trial_number}.pkl")
+            circuit_filepath = os.path.join(act_ginfo.circuit_study_path, act_ginfo.circuit_study_name, "filtered_results", f"{circuit_trial_number}.pkl")
             # Check filename
             if os.path.isfile(circuit_filepath):
                 # Read results from circuit optimization
@@ -133,7 +133,9 @@
         process_number = 1
 
         # Load configuration
-        circuit_dto = dct.HandleDabDto.load_from_file(os.path.join(act_ginfo.circuit_study_path, act_ginfo.circuit_study_name, "filtered_results", f"{circuit_id}.pkl"))
+        circuit_dto = dct.HandleDabDto.load_from_file(os.path.join(act_ginfo.circuit_study_path,
+                                                                   act_ginfo.circuit_study_name,
+                                                                   "filtered_results", f"{circuit_id}.pkl"))
         # Check number of trials
         if target_number_trials > 0:
             fmt.optimization.InductorOptimization.ReluctanceModel.start_proceed_study(act_io_config, target_number_trials=target_number_trials)
@@ -237,14 +239,9 @@
 
     # Simulation handler. Later the simulation handler starts a process per list entry.
     @staticmethod
-<<<<<<< HEAD
-    def simulation_handler(act_ginfo: dct.GeneralInformation, target_number_trials: int,
-                           filter_factor: float = 1.0, delete_study: bool = False,
+    def simulation_handler(act_ginfo: type[dct.GeneralInformation], target_number_trials: int,
+                           factor_min_dc_losses: float = 1.0, factor_dc_max_losses: float = 100, delete_study: bool = False, 
                            re_simulate: bool = False, debug: bool = False):
-=======
-    def simulation_handler(act_ginfo: type[dct.GeneralInformation], target_number_trials: int,
-                           factor_min_dc_losses: float = 1.0, factor_dc_max_losses: float = 100, re_simulate: bool = False, debug: bool = False):
->>>>>>> 26785208
         """
         Control the multi simulation processes.
 
@@ -256,12 +253,13 @@
         :type  factor_min_dc_losses : float
         :param factor_dc_max_losses: Filter factor for the maximum losses, related to the minimum DC losses
         :type factor_dc_max_losses: float
+        :param delete_study: Flag, which indicates to delete the study
+        :type  delete_study: bool
         :param re_simulate : Flag to control, if the point are to re-simulate (ASA: Correct the parameter description)
         :type  re_simulate : bool
         :param debug : Debug mode flag
         :type  debug : bool
         """
-
         # Later this is to parallelize with multiple processes
         for act_sim_config in InductorOptimization.sim_config_list:
             # Debug switch
@@ -271,20 +269,18 @@
                     if target_number_trials > 100:
                         target_number_trials = 100
 
-<<<<<<< HEAD
             # Check the deleteStudyFlag
             if delete_study:
                 # Create path-filename of sqlite database
-                inductor_study_sqlite_database = os.path.join(act_sim_config[1].inductor_optimization_directory,f"{act_sim_config[1].inductor_study_name}.sqlite3")
+                inductor_study_sqlite_database = os.path.join(act_sim_config[1].inductor_optimization_directory,
+                                                              f"{act_sim_config[1].inductor_study_name}.sqlite3")
                 # Check if path-filename exists
                 if os.path.exists(inductor_study_sqlite_database):
                     os.remove(inductor_study_sqlite_database)
 
-            InductorOptimization._simulation(act_sim_config[0], act_sim_config[1], act_ginfo, target_number_trials, filter_factor, re_simulate, debug)
-=======
             InductorOptimization._simulation(act_sim_config[0], act_sim_config[1], act_ginfo, target_number_trials,
                                              factor_min_dc_losses, factor_dc_max_losses, re_simulate, debug)
->>>>>>> 26785208
+
             if debug:
                 # stop after one circuit run
                 break