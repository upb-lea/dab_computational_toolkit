"""Pareto optimization classes and functions."""
# Python libraries
import os
import logging
import json
import pickle
import datetime
import threading
import copy

# 3rd party libraries
import optuna
import numpy as np
from matplotlib import pyplot as plt
import pandas as pd
import deepdiff
import dct.sampling as sampling

import dct.datasets_dtos
# own libraries
import dct.datasets_dtos as d_dtos
import dct.circuit_optimization_dtos as circuit_dtos
import dct.datasets as d_sets
import transistordatabase as tdb
from dct.boundary_check import CheckCondition as c_flag
from dct import toml_checker as tc
from dct.server_ctl_dtos import ProgressData
from dct.server_ctl_dtos import ProgressStatus
from dct.server_ctl_dtos import RunTimeMeasurement as RunTime
from dct.circuit_enums import SamplingEnum

logger = logging.getLogger(__name__)

class CircuitOptimization:
    """Optimize the DAB converter regarding maximum ZVS coverage and minimum conduction losses."""

    # Declaration of member types
    _c_lock_stat: threading.Lock
    _progress_data: ProgressData
    _progress_run_time: RunTime
    _dab_config: circuit_dtos.CircuitParetoDabDesign | None
    _study_in_memory: optuna.Study | None
    _study_in_storage: optuna.Study | None
    _fixed_parameters: d_dtos.FixedParameters | None

    def __init__(self):
        """Initialize the configuration list for the circuit optimizations."""
        # Variable allocation
        self._c_lock_stat = threading.Lock()
        # Initialize the statistical data (For more configuration it needs to become instance instead of static
        self._progress_data = ProgressData(run_time=0, number_of_filtered_points=0,
                                           progress_status=ProgressStatus.Idle)
        self._progress_run_time = RunTime()
        self._dab_config = None
        self._is_study_available = False

        self._study_in_memory = None
        self._study_in_storage = None
        self._fixed_parameters = None

    @staticmethod
    def load_filepaths(project_directory: str) -> circuit_dtos.ParetoFilePaths:
        """
        Load file path of the subdirectories of the project.

        :param project_directory: project directory file path
        :type project_directory: str
        :return: File path in a DTO
        :rtype: circuit_dtos.ParetoFilePaths
        """
        filepath_config = f"{project_directory}/filepath_config.json"
        if os.path.exists(filepath_config):
            with open(filepath_config, 'r', encoding='utf8') as json_file:
                loaded_file = json.load(json_file)
        else:
            raise ValueError("Project does not exist.")

        file_path_dto = circuit_dtos.ParetoFilePaths(
            circuit=loaded_file["circuit"],
            transformer=loaded_file["transformer"],
            inductor=loaded_file["inductor"],
            heat_sink=loaded_file["heat_sink"]
        )
        return file_path_dto

    def save_config(self) -> None:
        """Save the actual configuration file as pickle file on the disk."""
        # Check if a configuration is loaded
        if self._dab_config is None:
            logger.warning("Circuit configuration is empty!\n    Configuration is not saved!")
            return

        filepaths = CircuitOptimization.load_filepaths(self._dab_config.project_directory)

        os.makedirs(self._dab_config.project_directory, exist_ok=True)
        with open(f"{filepaths.circuit}/{self._dab_config.circuit_study_name}/{self._dab_config.circuit_study_name}.pkl", 'wb') as output:
            pickle.dump(self._dab_config, output, pickle.HIGHEST_PROTOCOL)

    @staticmethod
    def load_stored_config(circuit_project_directory: str, circuit_study_name: str) -> circuit_dtos.CircuitParetoDabDesign:
        """
        Load pickle configuration file from disk.

        :param circuit_project_directory: project directory
        :type circuit_project_directory: str
        :param circuit_study_name: name of the circuit study
        :type circuit_study_name: str
        :return: Configuration file as circuit_dtos.DabDesign
        :rtype: circuit_dtos.CircuitParetoDabDesign
        """
        filepaths = CircuitOptimization.load_filepaths(circuit_project_directory)
        config_pickle_filepath = os.path.join(filepaths.circuit, circuit_study_name, f"{circuit_study_name}.pkl")

        with open(config_pickle_filepath, 'rb') as pickle_file_data:
            loaded_pareto_dto = pickle.load(pickle_file_data)
            if not isinstance(loaded_pareto_dto, circuit_dtos.CircuitParetoDabDesign):
                raise TypeError(f"Loaded pickle file {loaded_pareto_dto} not of type CircuitParetoDabDesign.")

        return loaded_pareto_dto

    @staticmethod
    def verify_optimization_parameter(toml_circuit: tc.TomlCircuitParetoDabDesign, is_tdb_to_update: bool = False) -> tuple[bool, str]:
        """Verify the input parameter ranges.

        :param toml_circuit: toml inductor configuration
        :type toml_circuit: dct.TomlInductor
        :param is_tdb_to_update: True to update the transistor database
        :type is_tdb_to_update: bool
        :return: True, if the configuration was consistent
        :rtype: bool
        """
        # Variable declaration
        inconsistency_report: str = ""
        is_consistent: bool = True
        toml_check_keyword_list: list[tuple[list[str], str]]
        toml_check_min_max_values_list: list[tuple[list[float], str]]
        toml_check_value_list: list[tuple[float, str]]
        toml_check_min_max_value_multi_list: list[tuple[list[float], str, list[float], str]]

        # Design space parameter check
        # Create dictionary from transistor database list
        db = tdb.DatabaseManager()
        db.set_operation_mode_json()
        if not is_tdb_to_update:
            db.update_from_fileexchange(True)

        # Get available keywords
        keyword_list: list[str] = db.get_transistor_names_list()
        keyword_dictionary: dict = {}
        # Create dictionary
        for keyword_entry in keyword_list:
            keyword_dictionary[keyword_entry] = 0

        # Check transistors
        toml_check_keyword_list = (
            [(toml_circuit.design_space.transistor_1_name_list, "transistor_1_name_list"),
             (toml_circuit.design_space.transistor_2_name_list, "transistor_2_name_list")])

        # Perform the boundary check
        for check_keyword in toml_check_keyword_list:
            if len(check_keyword[0]) == 0:
                inconsistency_report = f"   Circuit parameter: List {check_keyword[1]} is empty!\n"
                is_consistent = False
            else:
                # Perform dictionary check
                for keyword_entry in check_keyword[0]:
                    is_check_passed, issue_report = dct.BoundaryCheck.check_dictionary(keyword_dictionary, keyword_entry, check_keyword[1])
                    # Check if boundary check fails
                    if not is_check_passed:
                        inconsistency_report = inconsistency_report + issue_report
                        is_consistent = False

        # Check switching frequency range
        float_f_s_min_max_list = dct.BoundaryCheck.convert_int_list_to_float_list(toml_circuit.design_space.f_s_min_max_list)
        is_check_passed, issue_report = dct.BoundaryCheck.check_float_min_max_values(
            1000, 1e7, float_f_s_min_max_list, "f_s_min_max_list", c_flag.check_exclusive, c_flag.check_exclusive)
        if not is_check_passed:
            inconsistency_report = inconsistency_report + issue_report
            is_consistent = False

        # Check l_s_min_max_list, l_1_min_max_list and l_2__min_max_list
        toml_check_min_max_values_list = (
            [(toml_circuit.design_space.l_s_min_max_list, "l_s_min_max_list"),
             (toml_circuit.design_space.l_1_min_max_list, "l_1_min_max_list"),
             (toml_circuit.design_space.l_2__min_max_list, "l_2__min_max_list")])

        # Perform the boundary check
        is_check_passed, issue_report = dct.BoundaryCheck.check_float_min_max_values_list(
            0, 1, toml_check_min_max_values_list, c_flag.check_exclusive, c_flag.check_exclusive)
        if not is_check_passed:
            inconsistency_report = inconsistency_report + issue_report
            is_consistent = False

        is_check_passed, issue_report = dct.BoundaryCheck.check_float_min_max_values(
            0, 100, toml_circuit.design_space.n_min_max_list, "n_min_max_list", c_flag.check_exclusive, c_flag.check_exclusive)
        if not is_check_passed:
            inconsistency_report = inconsistency_report + issue_report
            is_consistent = False

        # Check l_s_min_max_list, l_1_min_max_list and l_2__min_max_list
        toml_check_min_max_values_list = (
            [(toml_circuit.design_space.l_s_min_max_list, "l_s_min_max_list"),
             (toml_circuit.design_space.l_1_min_max_list, "l_1_min_max_list"),
             (toml_circuit.design_space.l_2__min_max_list, "l_2__min_max_list")])

        # Perform the boundary check
        is_check_passed, issue_report = dct.BoundaryCheck.check_float_min_max_values_list(
            0, 1, toml_check_min_max_values_list, c_flag.check_inclusive, c_flag.check_exclusive)
        if not is_check_passed:
            inconsistency_report = inconsistency_report + issue_report
            is_consistent = False

        # Check c_par_1 and c_par_2
        toml_check_value_list = (
            [(toml_circuit.design_space.c_par_1, "c_par_1"),
             (toml_circuit.design_space.c_par_2, "c_par_2")])

        # Perform the boundary check
        # Check c_par_1 and c_par_2
        is_check_passed, issue_report = dct.BoundaryCheck.check_float_value_list(
            0, 1e-3, toml_check_value_list, c_flag.check_exclusive, c_flag.check_exclusive)
        if not is_check_passed:
            inconsistency_report = inconsistency_report + issue_report
            is_consistent = False

        # Output range parameter and sampling parameter check
        group_name = "output_range or sampling"
        # Init is_user_point_list_consistent-flag
        is_user_point_list_consistent = False
        # Evaluate list length
        len_additional_user_v1 = len(toml_circuit.sampling.v1_additional_user_point_list)
        len_additional_user_v2 = len(toml_circuit.sampling.v2_additional_user_point_list)
        len_additional_user_p = len(toml_circuit.sampling.p_additional_user_point_list)
        len_additional_user_w = len(toml_circuit.sampling.additional_user_weighting_point_list)
        len_check1 = len_additional_user_v1 == len_additional_user_v2 and len_additional_user_p == len_additional_user_w
        len_check2 = len_additional_user_p == len_additional_user_w
        # Check if the additional user point lists are consistent
        if len_check1 and len_check2:
            is_user_point_list_consistent = True

        # Check v1_min_max_list and v2_min_max_list
        toml_check_min_max_value_multi_list = (
            [(toml_circuit.output_range.v1_min_max_list, "v1_min_max_list",
              toml_circuit.sampling.v1_additional_user_point_list, "v1_additional_user_point_list"),
             (toml_circuit.output_range.v2_min_max_list, "v2_min_max_list",
              toml_circuit.sampling.v2_additional_user_point_list, "v2_additional_user_point_list")])

        # Perform the boundary check
        for check_parameter in toml_check_min_max_value_multi_list:
            is_check_passed, issue_report = dct.BoundaryCheck.check_float_min_max_values(
                0, 1500, check_parameter[0], f"output_range: {check_parameter[1]}", c_flag.check_exclusive, c_flag.check_exclusive)
            if not is_check_passed:
                inconsistency_report = inconsistency_report + issue_report
                is_consistent = False
            elif is_user_point_list_consistent:
                for voltage_value in check_parameter[2]:
                    is_check_passed, issue_report = dct.BoundaryCheck.check_float_value(
                        check_parameter[0][0], check_parameter[0][1], voltage_value,
                        f"sampling: {check_parameter[3]}", c_flag.check_inclusive, c_flag.check_inclusive)
                    if not is_check_passed:
                        inconsistency_report = inconsistency_report + issue_report
                        is_consistent = False
            else:
                act_report = f"    The number of list entries in v1_additional_user_point_list ({len_additional_user_v1}), "
                act_report = act_report + f"v2_additional_user_point_list ({len_additional_user_v2}),\n"
                act_report = act_report + f"    p_additional_user_point_list ({len_additional_user_p}) and "
                act_report = act_report + f"additional_user_weighting_point_list ({len_additional_user_w} "
                act_report = act_report + "needs to be the same!\n)"
                inconsistency_report = (inconsistency_report + act_report)
                is_consistent = False

        # Perform the boundary check  of p_min_max_list
        is_check_passed, issue_report = dct.BoundaryCheck.check_float_min_max_values(
            -100000, 100000, toml_circuit.output_range.p_min_max_list, "output_range: p_min_max_list", c_flag.check_exclusive, c_flag.check_exclusive)
        if not is_check_passed:
            inconsistency_report = inconsistency_report + issue_report
            is_consistent = False
        elif is_user_point_list_consistent:
            for power_value in toml_circuit.sampling.p_additional_user_point_list:
                is_check_passed, issue_report = dct.BoundaryCheck.check_float_value(
                    toml_circuit.output_range.p_min_max_list[0], toml_circuit.output_range.p_min_max_list[1], power_value,
                    "sampling: p_additional_user_point_list", c_flag.check_inclusive, c_flag.check_inclusive)
                if not is_check_passed:
                    inconsistency_report = inconsistency_report + issue_report
                    is_consistent = False

        # Remaining Sampling parameter check
        group_name = "sampling"
        # Check additional_user_weighting_point_list
        # Initialize variable
        weighting_sum: float = 0.0
        # Perform the boundary check  of p_min_max_list
        for weight_value in toml_circuit.sampling.additional_user_weighting_point_list:
            is_check_passed, issue_report = dct.BoundaryCheck.check_float_value(
                0, 1, weight_value, "additional_user_weighting_point_list", c_flag.check_inclusive, c_flag.check_inclusive)
            if not is_check_passed:
                inconsistency_report = inconsistency_report + issue_report
                is_consistent = False

            weighting_sum = weighting_sum + weight_value

        # Check the sum
        if weighting_sum > 1:
            is_consistent = False
            act_report = "    The sum of parameter entries of parameter additional_user_weighting_point_list "
            act_report = act_report + f"{weighting_sum} has to be less equal 1!\n"
            inconsistency_report = inconsistency_report + act_report

        # Perform the boundary check for sampling points
        is_check_passed, issue_report = dct.BoundaryCheck.check_float_value(
            0, 1, float(toml_circuit.sampling.sampling_points),
            f"{group_name}: sampling_points", c_flag.check_exclusive, c_flag.check_ignore)
        if not is_check_passed:
            inconsistency_report = inconsistency_report + issue_report
            is_consistent = False

        # Check sampling random seed
        # Perform the boundary check for number_filtered_designs
        is_check_passed, issue_report = dct.BoundaryCheck.check_float_value(
            0, 1, float(toml_circuit.sampling.sampling_random_seed),
            f"{group_name}: sampling_random_seed", c_flag.check_inclusive, c_flag.check_ignore)
        if not is_check_passed:
            inconsistency_report = inconsistency_report + issue_report
            is_consistent = False

        # Perform filter_distance value check
        group_name = "filter_distance"
        # Perform the boundary check for number_filtered_designs
        is_check_passed, issue_report = dct.BoundaryCheck.check_float_value(
            0, 100, float(toml_circuit.filter_distance.number_filtered_designs),
            f"{group_name}: number_filtered_designs", c_flag.check_exclusive, c_flag.check_ignore)
        if not is_check_passed:
            inconsistency_report = inconsistency_report + issue_report
            is_consistent = False

        # Perform the boundary check for number_filtered_designs
        is_check_passed, issue_report = dct.BoundaryCheck.check_float_value(
            0.01, 100, toml_circuit.filter_distance.difference_percentage,
            f"{group_name}: difference_percentage", c_flag.check_exclusive, c_flag.check_inclusive)
        if not is_check_passed:
            inconsistency_report = inconsistency_report + issue_report
            is_consistent = False

        return is_consistent, inconsistency_report

    def initialize_circuit_optimization(self, toml_circuit: tc.TomlCircuitParetoDabDesign, toml_prog_flow: tc.FlowControl) -> bool:
        """
        Initialize the circuit_dto for circuit optimization.

        :param toml_circuit: toml file class for the circuit
        :type toml_circuit: tc.TomlCircuitParetoDabDesign
        :param toml_prog_flow: toml file class for the flow control
        :type toml_prog_flow: tc.FlowControl
        :return: True, if the configuration was successful initialized
        :rtype: bool
        """
        # Verify optimization parameter
<<<<<<< HEAD
        is_check_consistent, issue_report = dct.CircuitOptimization.verify_optimization_parameter(toml_circuit)
        if not is_check_consistent:
=======
        is_consistent, issue_report = dct.CircuitOptimization.verify_optimization_parameter(toml_circuit)
        if not is_consistent:
>>>>>>> 27f7e046
            raise ValueError(
                "Circuit optimization parameter are inconsistent!\n",
                issue_report)

        # Initialize the circuit_dtos
        design_space = circuit_dtos.CircuitParetoDesignSpace(
            f_s_min_max_list=toml_circuit.design_space.f_s_min_max_list,
            l_s_min_max_list=toml_circuit.design_space.l_s_min_max_list,
            l_1_min_max_list=toml_circuit.design_space.l_1_min_max_list,
            l_2__min_max_list=toml_circuit.design_space.l_2__min_max_list,
            n_min_max_list=toml_circuit.design_space.n_min_max_list,
            transistor_1_name_list=toml_circuit.design_space.transistor_1_name_list,
            transistor_2_name_list=toml_circuit.design_space.transistor_2_name_list,
            c_par_1=toml_circuit.design_space.c_par_1,
            c_par_2=toml_circuit.design_space.c_par_2
        )

        output_range = circuit_dtos.CircuitOutputRange(
            v1_min_max_list=toml_circuit.output_range.v1_min_max_list,
            v2_min_max_list=toml_circuit.output_range.v2_min_max_list,
            p_min_max_list=toml_circuit.output_range.p_min_max_list)

        filter = circuit_dtos.CircuitFilter(
            number_filtered_designs=toml_circuit.filter_distance.number_filtered_designs,
            difference_percentage=toml_circuit.filter_distance.difference_percentage
        )

        # None can not be handled by toml correct, so this is a workaround. By default, "random" in toml equals "None"
        local_sampling_random_seed: int | None = None
        # In case of a concrete seed was given, overwrite None with the given one
        if isinstance(toml_circuit.sampling.sampling_random_seed, int):
            local_sampling_random_seed = int(toml_circuit.sampling.sampling_random_seed)

        sampling = circuit_dtos.CircuitSampling(
            sampling_method=toml_circuit.sampling.sampling_method,
            sampling_points=toml_circuit.sampling.sampling_points,
            sampling_random_seed=local_sampling_random_seed,
            v1_additional_user_point_list=toml_circuit.sampling.v1_additional_user_point_list,
            v2_additional_user_point_list=toml_circuit.sampling.v2_additional_user_point_list,
            p_additional_user_point_list=toml_circuit.sampling.p_additional_user_point_list,
            additional_user_weighting_point_list=toml_circuit.sampling.additional_user_weighting_point_list
        )

        self._dab_config = circuit_dtos.CircuitParetoDabDesign(
            circuit_study_name=toml_prog_flow.configuration_data_files.circuit_configuration_file.replace(".toml", ""),
            project_directory=toml_prog_flow.general.project_directory,
            design_space=design_space,
            output_range=output_range,
            sampling=sampling,
            filter=filter)

        return True

    def get_config(self) -> circuit_dtos.CircuitParetoDabDesign | None:
        """
        Return the actual loaded configuration file.

        :return: Configuration file as circuit_dtos.DabDesign
        :rtype: circuit_dtos.CircuitParetoDabDesign
        """
        if self._dab_config is None:
            logger.warning("Configuration is not loaded!")

        return copy.deepcopy(self._dab_config)

    def get_progress_data(self) -> ProgressData:
        """Provide the progress data of the optimization.

        :return: Progress data: Processing start time, actual processing time, number of filtered operation points and status.
        :rtype: ProgressData
        """
        # Lock statistical performance data access
        with self._c_lock_stat:
            # Check if list is in progress
            if self._progress_data.progress_status == ProgressStatus.InProgress:
                # Update statistical data if optimization is running
                self._progress_data.run_time = self._progress_run_time.get_runtime()

        return copy.deepcopy(self._progress_data)

    def get_actual_pareto_html(self) -> str:
        """
        Read the current Pareto front from running optimization process.

        :return: Pareto front html page
        :rtype: str
        """
        # Variable declaration
        pareto_html: str = ""

        if self._study_in_memory is not None:
            fig = optuna.visualization.plot_pareto_front(self._study_in_memory)
            pareto_html = fig.to_html(full_html=False)

        return pareto_html

    @staticmethod
    def get_pareto_html(study_name: str, path_name: str) -> str:
        """
        Read the current Pareto front from running optimization process.

        :param study_name: Name of the optuna study
        :type  study_name: str
        :param path_name: Path where optuna study is located
        :type  path_name: str

        :return: Pareto front html page
        :rtype: str
        """
        # Variable declaration
        pareto_html = ""

        # Load study from file
        try:
            study = optuna.load_study(study_name=study_name, storage="sqlite:///" + path_name)
            fig = optuna.visualization.plot_pareto_front(study)
            pareto_html = fig.to_html(full_html=False)
        except KeyError:
            logger.warning(f"Study with name '{study_name}' are not found.")

        return pareto_html

    @staticmethod
    def _objective(trial: optuna.Trial, dab_config: circuit_dtos.CircuitParetoDabDesign, fixed_parameters: d_dtos.FixedParameters) -> tuple:
        """
        Objective function to optimize.

        :param dab_config: DAB optimization configuration file
        :type dab_config: circuit_dtos.CircuitParetoDabDesign
        :param trial: optuna trial
        :type trial: optuna.Trial
        :param fixed_parameters: fixed parameters (loaded transistor DTOs)
        :type fixed_parameters: d_dtos.FixedParameters

        :return:
        """
        f_s_suggest = trial.suggest_int('f_s_suggest', dab_config.design_space.f_s_min_max_list[0], dab_config.design_space.f_s_min_max_list[1])
        l_s_suggest = trial.suggest_float('l_s_suggest', dab_config.design_space.l_s_min_max_list[0], dab_config.design_space.l_s_min_max_list[1])
        l_1_suggest = trial.suggest_float('l_1_suggest', dab_config.design_space.l_1_min_max_list[0], dab_config.design_space.l_1_min_max_list[1])
        l_2__suggest = trial.suggest_float('l_2__suggest', dab_config.design_space.l_2__min_max_list[0], dab_config.design_space.l_2__min_max_list[1])
        n_suggest = trial.suggest_float('n_suggest', dab_config.design_space.n_min_max_list[0], dab_config.design_space.n_min_max_list[1])
        transistor_1_name_suggest = trial.suggest_categorical('transistor_1_name_suggest', dab_config.design_space.transistor_1_name_list)
        transistor_2_name_suggest = trial.suggest_categorical('transistor_2_name_suggest', dab_config.design_space.transistor_2_name_list)

        for _, transistor_dto in enumerate(fixed_parameters.transistor_1_dto_list):
            if transistor_dto.name == transistor_1_name_suggest:
                transistor_1_dto: d_dtos.TransistorDTO = transistor_dto

        for _, transistor_dto in enumerate(fixed_parameters.transistor_2_dto_list):
            if transistor_dto.name == transistor_2_name_suggest:
                transistor_2_dto: d_dtos.TransistorDTO = transistor_dto

        dab_calc = d_sets.HandleDabDto.init_config(
            name=dab_config.circuit_study_name,
            mesh_v1=fixed_parameters.mesh_v1,
            mesh_v2=fixed_parameters.mesh_v2,
            mesh_p=fixed_parameters.mesh_p,
            sampling=dab_config.sampling,
            n=n_suggest,
            ls=l_s_suggest,
            fs=f_s_suggest,
            lc1=l_1_suggest,
            lc2=l_2__suggest / n_suggest ** 2,
            c_par_1=dab_config.design_space.c_par_1,
            c_par_2=dab_config.design_space.c_par_2,
            transistor_dto_1=transistor_1_dto,
            transistor_dto_2=transistor_2_dto
        )

        if (np.any(np.isnan(dab_calc.calc_modulation.phi)) or np.any(np.isnan(dab_calc.calc_modulation.tau1)) \
                or np.any(np.isnan(dab_calc.calc_modulation.tau2))):
            return float('nan'), float('nan')

        # Calculate the cost function.
        i_cost_matrix = dab_calc.calc_currents.i_hf_1_rms ** 2 + dab_calc.calc_currents.i_hf_2_rms ** 2
        # consider weighting
        i_cost_matrix_weighted = i_cost_matrix * fixed_parameters.mesh_weights

        # Mean for not-NaN values, as there will be too many NaN results.
        i_cost = np.mean(i_cost_matrix_weighted[~np.isnan(i_cost_matrix_weighted)])

        return dab_calc.calc_modulation.mask_zvs_coverage * 100, i_cost

    @staticmethod
    def calculate_fixed_parameters(act_dab_config: circuit_dtos.CircuitParetoDabDesign) -> d_dtos.FixedParameters:
        """
        Calculate time-consuming parameters which are same for every single simulation.

        :param act_dab_config: DAB circuit configuration
        :type act_dab_config: circuit_dtos.CircuitParetoDabDesign
        :return: Fix parameters (transistor DTOs)
        :rtype: d_dtos.FixedParameters
        """
        transistor_1_dto_list = []
        transistor_2_dto_list = []

        for transistor in act_dab_config.design_space.transistor_1_name_list:
            transistor_1_dto_list.append(d_sets.HandleTransistorDto.tdb_to_transistor_dto(transistor))

        for transistor in act_dab_config.design_space.transistor_2_name_list:
            transistor_2_dto_list.append(d_sets.HandleTransistorDto.tdb_to_transistor_dto(transistor))

        # choose sampling method
        if act_dab_config.sampling.sampling_method == SamplingEnum.meshgrid:
            steps_per_dimension = int(np.ceil(np.power(act_dab_config.sampling.sampling_points, 1 / 3)))
            logger.info(f"Number of sampling points has been updated from {act_dab_config.sampling.sampling_points} to {steps_per_dimension ** 3}.")
            logger.info("Note: meshgrid sampling does not take user-given operating points into account")
            v1_operating_points, v2_operating_points, p_operating_points = np.meshgrid(
                np.linspace(act_dab_config.output_range.v1_min_max_list[0], act_dab_config.output_range.v1_min_max_list[1], steps_per_dimension),
                np.linspace(act_dab_config.output_range.v2_min_max_list[0], act_dab_config.output_range.v2_min_max_list[1], steps_per_dimension),
                np.linspace(act_dab_config.output_range.p_min_max_list[0], act_dab_config.output_range.p_min_max_list[1], steps_per_dimension),
                sparse=False)
        elif act_dab_config.sampling.sampling_method == SamplingEnum.latin_hypercube:
            v1_operating_points, v2_operating_points, p_operating_points = sampling.latin_hypercube(
                act_dab_config.output_range.v1_min_max_list[0], act_dab_config.output_range.v1_min_max_list[1],
                act_dab_config.output_range.v2_min_max_list[0], act_dab_config.output_range.v2_min_max_list[1],
                act_dab_config.output_range.p_min_max_list[0], act_dab_config.output_range.p_min_max_list[1],
                total_number_points=act_dab_config.sampling.sampling_points,
                dim_1_user_given_points_list=act_dab_config.sampling.v1_additional_user_point_list,
                dim_2_user_given_points_list=act_dab_config.sampling.v2_additional_user_point_list,
                dim_3_user_given_points_list=act_dab_config.sampling.p_additional_user_point_list,
                sampling_random_seed=act_dab_config.sampling.sampling_random_seed)
        else:
            raise ValueError(f"sampling_method '{act_dab_config.sampling.sampling_method}' not available.")

        logger.debug(f"{v1_operating_points=}")

        # calculate weighting

        if act_dab_config.sampling.sampling_method == SamplingEnum.meshgrid:
            weight_sum = 0
            given_user_points = 0
        else:
            weight_sum = np.sum(act_dab_config.sampling.additional_user_weighting_point_list)
            logger.debug(f"{weight_sum=}")
            given_user_points = len(act_dab_config.sampling.v1_additional_user_point_list)
        logger.debug(f"{given_user_points=}")
        logger.debug(f"{v1_operating_points.size=}")

        if weight_sum > 1 or weight_sum < 0:
            raise ValueError("Sum of weighting point list must be within 0 and 1.")
        else:
            leftover_auto_weight = (1 - weight_sum) / (v1_operating_points.size - given_user_points)
            logger.info(f"Auto-weight given for all other {v1_operating_points.size - given_user_points} operating points: {leftover_auto_weight}")
            # default case, same weights for all points
            weights = np.full_like(v1_operating_points, leftover_auto_weight)
            # for user point weightings, both lists must be filled.
            if act_dab_config.sampling.additional_user_weighting_point_list and act_dab_config.sampling.sampling_method != SamplingEnum.meshgrid:
                logger.debug("Given user weighting point list detected, fill up with user-given weights.")
                weights[-len(act_dab_config.sampling.additional_user_weighting_point_list):] = act_dab_config.sampling.additional_user_weighting_point_list
            logger.debug(f"{weights=}")
            logger.debug(f"Double check: Sum of weights = {np.sum(weights)}")

        return d_dtos.FixedParameters(
            transistor_1_dto_list=transistor_1_dto_list,
            transistor_2_dto_list=transistor_2_dto_list,
            mesh_v1=np.atleast_3d(v1_operating_points),
            mesh_v2=np.atleast_3d(v2_operating_points),
            mesh_p=np.atleast_3d(p_operating_points),
            mesh_weights=np.atleast_3d(weights)
        )

    def run_optimization_sqlite(self, act_number_trials: int) -> None:
        """Proceed a study which is stored as sqlite database.

        :type act_number_trials: int
        :param act_number_trials: Number of optimization trials
        """
        if self._dab_config is None:
            logger.warning("Circuit configuration is not initialized!")
            return
        elif self._fixed_parameters is None:
            logger.warning("Parameter calculation is missing!")
            return
        elif self._study_in_memory is None:
            logger.warning("Study is not initialized!")
            return

        # Function to execute
        func = lambda trial: CircuitOptimization._objective(trial, self._dab_config, self._fixed_parameters)

        try:
            self._study_in_memory.optimize(func, n_trials=act_number_trials, n_jobs=1, show_progress_bar=True)
        except KeyboardInterrupt:
            pass

    def run_optimization_mysql(self, act_storage_url: str, act_number_trials: int) -> None:
        """Proceed a study which is stored as sqlite database.

        :param act_storage_url: url-Name of the database path
        :type act_storage_url: str
        :param act_number_trials: Number of trials adding to the existing study
        :type  act_number_trials: int
        """
        if self._dab_config is None:
            logger.warning("Circuit configuration is not initialized!")
            return
        elif self._fixed_parameters is None:
            logger.warning("Parameter calculation is missing!")
            return

        # Function to execute
        func = lambda trial: CircuitOptimization._objective(trial, self._dab_config, self._fixed_parameters)

        # Each process create his own study instance with the same database and study name
        act_study = optuna.load_study(storage=act_storage_url, study_name=self._dab_config.circuit_study_name)
        # Run optimization
        try:
            act_study.optimize(func, n_trials=act_number_trials, n_jobs=1, show_progress_bar=True)
        except KeyboardInterrupt:
            pass
        finally:
            # study_in_storage.add_trials(act_study_name.trials[-number_trials:])
            logger.info(f"Finished {act_number_trials} trials.")
            logger.info(f"current time: {datetime.datetime.now()}")
            # Save method from RAM-Disk to where ever (Currently opened by missing RAM-DISK)

    def start_proceed_study(self, number_trials: int, database_type: str = 'sqlite',
                            sampler: optuna.samplers.BaseSampler = optuna.samplers.NSGAIIISampler()) -> None:
        """Proceed a study which is stored as sqlite database.

        :param number_trials: Number of trials adding to the existing study
        :type number_trials: int
        :param database_type: storage database, e.g. 'sqlite' or 'mysql'
        :type  database_type: str
        :param sampler: optuna.samplers.NSGAIISampler() or optuna.samplers.NSGAIIISampler(). Note about the brackets () !! Default: NSGAIII
        :type sampler: optuna.sampler-object
        """
        if self._dab_config is None:
            logger.warning("Method 'initialize_circuit_optimization' is not called!\n"
                           "    No list is generated so that no optimization can be performed!")
            return

        filepaths = CircuitOptimization.load_filepaths(self._dab_config.project_directory)

        circuit_study_working_directory = os.path.join(filepaths.circuit, self._dab_config.circuit_study_name)
        circuit_study_sqlite_database = os.path.join(circuit_study_working_directory, f"{self._dab_config.circuit_study_name}.sqlite3")

        if os.path.exists(circuit_study_sqlite_database):
            logger.info("Existing circuit study found. Proceeding.")
        else:
            os.makedirs(f"{filepaths.circuit}/{self._dab_config.circuit_study_name}", exist_ok=True)

        # set logging verbosity: https://optuna.readthedocs.io/en/stable/reference/generated/optuna.logger.set_verbosity.html#optuna.logging.set_verbosity
        # .INFO: all messages (default)
        # .WARNING: fails and warnings
        # .ERROR: only errors
        optuna.logging.set_verbosity(optuna.logging.ERROR)

        # check for differences with the old configuration file
        config_on_disk_filepath = f"{filepaths.circuit}/{self._dab_config.circuit_study_name}/{self._dab_config.circuit_study_name}.pkl"
        if os.path.exists(config_on_disk_filepath):
            config_on_disk = CircuitOptimization.load_stored_config(self._dab_config.project_directory, self._dab_config.circuit_study_name)
            difference = deepdiff.DeepDiff(config_on_disk, self._dab_config, ignore_order=True, significant_digits=10)
            if difference:
                raise ValueError("Configuration file has changed from previous simulation.\n"
                                 f"Program is terminated.\n"
                                 f"Difference: {difference}")

        directions = ['maximize', 'minimize']

        # Calculate the fixed parameters
        self._fixed_parameters = CircuitOptimization.calculate_fixed_parameters(self._dab_config)

        # Update statistical data
        with self._c_lock_stat:
            self._progress_data.run_time = self._progress_run_time.get_runtime()
            self._progress_run_time.reset_start_trigger()
            self._progress_data.progress_status = ProgressStatus.InProgress

        # introduce study in storage, e.g. sqlite or mysql
        if database_type == 'sqlite':
            # Note: for sqlite operation, there needs to be three slashes '///' even before the path '/home/...'
            # Means, in total there are four slashes including the path itself '////home/.../database.sqlite3'
            storage = f"sqlite:///{circuit_study_sqlite_database}"

            # Create study object in drive
            self._study_in_storage = optuna.create_study(study_name=self._dab_config.circuit_study_name,
                                                         storage=storage,
                                                         directions=directions,
                                                         load_if_exists=True, sampler=sampler)

            # Create study object in memory
            self._study_in_memory = optuna.create_study(study_name=self._dab_config.circuit_study_name, directions=directions, sampler=sampler)
            # If trials exists, add them to study_in_memory
            self._study_in_memory.add_trials(self._study_in_storage.trials)
            # Inform about sampler type
            logger.info(f"Sampler is {self._study_in_storage.sampler.__class__.__name__}")
            # actual number of trials
            overtaken_no_trials = len(self._study_in_memory.trials)
            # Start optimization
            self.run_optimization_sqlite(number_trials)
            # Store memory to storage
            self._study_in_storage.add_trials(self._study_in_memory.trials[-number_trials:])
            logger.info(f"Add {number_trials} new calculated trials to existing {overtaken_no_trials} trials ="
                        f"{len(self._study_in_memory.trials)} trials.")
            logger.info(f"current time: {datetime.datetime.now()}")
            self.save_config()

            self.save_study_results_pareto(show_results=False)

        elif database_type == 'mysql':

            # connection to MySQL-database
            storage_url = "mysql+pymysql://oaml_optuna:optuna@localhost/optuna_db"

            # Create storage-object for Optuna on drive (Later RAMDISK)
            storage_mysql = optuna.storages.RDBStorage(storage_url)
            # storage = "mysql://oaml_optuna:optuna@localhost/optuna_db"

            # Create study object in drive
            self._study_in_storage = optuna.create_study(study_name=self._dab_config.circuit_study_name,
                                                         storage=storage_mysql,
                                                         directions=directions,
                                                         load_if_exists=True, sampler=sampler)

            # Inform about sampler type
            logger.info(f"Sampler is {self._study_in_storage.sampler.__class__.__name__}")
            # Start optimization
            self.run_optimization_mysql(storage_url, number_trials)

            # Stop time measurement
            self._progress_run_time.stop_trigger()

        # Set flag _is_study_available to indicate, that the study is available for filtering
        self._is_study_available = True

        # Parallelization Test with mysql
        # Number of processes
        #   num_processes = 1
        # Process list
        #    processes = []
        # Loop to start the processes
        #   for proc in range(num_processes):
        #       logger.info(f"Process {proc} started")
        #       p = multiprocessing.Process(target=Optimization.run_optimization,
        #                                   args=(storage_url, dab_config.circuit_study_name,
        #                                         number_trials, dab_config,fixed_parameters
        #                                        )
        #                                  )
        #       p.start()
        #       processes.append(p)

        # Wait for joining
        #   for proc in processes:
        # wait until each process is joined
        #       p.join()
        #       logger.info(f"Process {proc} joins")

    def save_study_results_pareto(self, show_results: bool = False) -> None:
        """Show the results of a study.

        A local .html file is generated under config.working_directory to store the interactive plotly plots on disk.

        :param show_results: True to directly open the browser to show the study results.
        :type show_results: bool
        """
        if self._study_in_storage is None:
            logger.warning("The study is not initialized!")
            return
        elif self._dab_config is None:
            logger.warning("Circuit configuration is not initialized!")
            return

        filepaths = CircuitOptimization.load_filepaths(self._dab_config.project_directory)

        fig = optuna.visualization.plot_pareto_front(self._study_in_storage, target_names=["ZVS coverage / %", r"i_\mathrm{cost}"])
        fig.update_layout(title=f"{self._dab_config.circuit_study_name} <br><sup>{self._dab_config.project_directory}</sup>")
        fig.write_html(
            f"{filepaths.circuit}/{self._dab_config.circuit_study_name}/{self._dab_config.circuit_study_name}"
            f"_{datetime.datetime.now().isoformat(timespec='minutes')}.html")
        if show_results:
            fig.show()

    @staticmethod
    def load_dab_dto_from_study(dab_config: circuit_dtos.CircuitParetoDabDesign, trial_number: int | None = None) -> dct.CircuitDabDTO:
        """
        Load a DAB-DTO from an optuna study.

        :param dab_config: DAB optimization configuration file
        :type dab_config: circuit_dtos.CircuitParetoDabDesign
        :param trial_number: trial number to load to the DTO
        :type trial_number: int
        :return:
        """
        if trial_number is None:
            raise NotImplementedError("needs to be implemented")

        filepaths = CircuitOptimization.load_filepaths(dab_config.project_directory)
        database_url = CircuitOptimization.create_sqlite_database_url(dab_config)

        loaded_study = optuna.create_study(study_name=dab_config.circuit_study_name,
                                           storage=database_url, load_if_exists=True)
        logger.info(f"The study '{dab_config.circuit_study_name}' contains {len(loaded_study.trials)} trials.")
        trials_dict = loaded_study.trials[trial_number].params

        fix_parameters = CircuitOptimization.calculate_fixed_parameters(dab_config)

        dab_dto = d_sets.HandleDabDto.init_config(
            name=str(trial_number),
            mesh_v1=fix_parameters.mesh_v1,
            mesh_v2=fix_parameters.mesh_v2,
            mesh_p=fix_parameters.mesh_p,
            sampling=dab_config.sampling,
            n=trials_dict["n_suggest"],
            ls=trials_dict["l_s_suggest"],
            fs=trials_dict["f_s_suggest"],
            lc1=trials_dict["l_1_suggest"],
            lc2=trials_dict["l_2__suggest"] / trials_dict["n_suggest"] ** 2,
            c_par_1=dab_config.design_space.c_par_1,
            c_par_2=dab_config.design_space.c_par_2,
            transistor_dto_1=trials_dict["transistor_1_name_suggest"],
            transistor_dto_2=trials_dict["transistor_2_name_suggest"]
        )

        return dab_dto

    def df_to_dab_dto_list(self, df: pd.DataFrame) -> list[d_dtos.CircuitDabDTO]:
        """
        Load a DAB-DTO from an optuna study.

        :param df: Pandas DataFrame to convert to the DAB-DTO list
        :type df: pd.DataFrame
        :return: List of DTO
        :rtype:  list[d_dtos.CircuitDabDTO]
        """
        dab_dto_list: list[d_dtos.CircuitDabDTO] = []

        # Check if configuration is not available or fixed parameters are not available
        if self._dab_config is None:
            logger.warning("Circuit configuration is not initialized!")
            return dab_dto_list
        elif self._fixed_parameters is None:
            logger.warning("Missing initialized fixed parameters!")
            return dab_dto_list

        logger.info(f"The study '{self._dab_config.circuit_study_name}' contains {len(df)} trials.")

        for index, _ in df.iterrows():
            transistor_dto_1 = d_sets.HandleTransistorDto.tdb_to_transistor_dto(df["params_transistor_1_name_suggest"][index])
            transistor_dto_2 = d_sets.HandleTransistorDto.tdb_to_transistor_dto(df["params_transistor_2_name_suggest"][index])

            dab_dto = d_sets.HandleDabDto.init_config(
                name=str(df["number"][index].item()),
                mesh_v1=self._fixed_parameters.mesh_v1,
                mesh_v2=self._fixed_parameters.mesh_v2,
                mesh_p=self._fixed_parameters.mesh_p,
                sampling=self._dab_config.sampling,
                n=df["params_n_suggest"][index].item(),
                ls=df["params_l_s_suggest"][index].item(),
                fs=df["params_f_s_suggest"][index].item(),
                lc1=df["params_l_1_suggest"][index].item(),
                lc2=df["params_l_2__suggest"][index].item() / df["params_n_suggest"][index].item() ** 2,
                c_par_1=self._dab_config.design_space.c_par_1,
                c_par_2=self._dab_config.design_space.c_par_2,
                transistor_dto_1=transistor_dto_1,
                transistor_dto_2=transistor_dto_2
            )
            dab_dto_list.append(dab_dto)

        return dab_dto_list

    @staticmethod
    def study_to_df(dab_config: circuit_dtos.CircuitParetoDabDesign) -> pd.DataFrame:
        """Create a DataFrame from a study.

        :param dab_config: DAB optimization configuration file
        :type dab_config: circuit_dtos.CircuitParetoDabDesign
        """
        filepaths = CircuitOptimization.load_filepaths(dab_config.project_directory)
        database_url = CircuitOptimization.create_sqlite_database_url(dab_config)
        loaded_study = optuna.create_study(study_name=dab_config.circuit_study_name, storage=database_url, load_if_exists=True)
        df = loaded_study.trials_dataframe()
        df.to_csv(f'{filepaths.circuit}/{dab_config.circuit_study_name}/{dab_config.circuit_study_name}.csv')
        return df

    @staticmethod
    def create_sqlite_database_url(dab_config: circuit_dtos.CircuitParetoDabDesign) -> str:
        """
        Create the DAB circuit optimization sqlite URL.

        :param dab_config: DAB optimization configuration file
        :type dab_config: circuit_dtos.CircuitParetoDabDesign
        :return: SQLite URL
        :rtype: str
        """
        filepaths = CircuitOptimization.load_filepaths(dab_config.project_directory)
        sqlite_storage_url = f"sqlite:///{filepaths.circuit}/{dab_config.circuit_study_name}/{dab_config.circuit_study_name}.sqlite3"
        return sqlite_storage_url

    @staticmethod
    def df_plot_pareto_front(df: pd.DataFrame, figure_size: tuple) -> None:
        """Plot an interactive Pareto diagram (losses vs. volume) to select the transformers to re-simulate.

        :param df: DataFrame, generated from an optuna study (exported by optuna)
        :type df: pd.DataFrame
        :param figure_size: figure size as x,y-tuple in mm, e.g. (160, 80)
        :type figure_size: tuple
        """
        logger.info(df.head())

        names = df["number"].to_numpy()
        # plt.figure()
        fig, ax = plt.subplots(figsize=[x / 25.4 for x in figure_size] if figure_size is not None else None, dpi=80)
        sc = plt.scatter(df["values_0"], df["values_1"], s=10)

        annot = ax.annotate("", xy=(0, 0), xytext=(20, 20), textcoords="offset points",
                            bbox=dict(boxstyle="round", fc="w"),
                            arrowprops=dict(arrowstyle="->"))
        annot.set_visible(False)

        def update_annot(ind):
            pos = sc.get_offsets()[ind["ind"][0]]
            annot.xy = pos
            text = f"{[names[n] for n in ind['ind']]}"
            annot.set_text(text)
            annot.get_bbox_patch().set_alpha(0.4)

        def hover(event):
            vis = annot.get_visible()
            if event.inaxes == ax:
                cont, ind = sc.contains(event)
                if cont:
                    update_annot(ind)
                    annot.set_visible(True)
                    fig.canvas.draw_idle()
                else:
                    if vis:
                        annot.set_visible(False)
                        fig.canvas.draw_idle()

        fig.canvas.mpl_connect("motion_notify_event", hover)

        plt.xlabel(r'ZVS coverage in \%')
        plt.ylabel(r'$i_\mathrm{HF,1}^2 + i_\mathrm{HF,2}^2$ in A')
        plt.grid()
        plt.tight_layout()
        plt.show()

    @staticmethod
    def load_csv_to_df(csv_filepath: str) -> pd.DataFrame:
        """
        Load a csv file (previously stored from a Pandas DataFrame) back to a Pandas DataFrame.

        :param csv_filepath: File path of .csv file
        :type csv_filepath: str
        :return: loaded results from the given .csv file
        :rtype: pandas.DataFrame
        """
        df = pd.read_csv(csv_filepath, header=0, index_col=0)
        # reading a pandas DataFrame seems to change a global variable in the c subsystem
        # after reading csv values, there are issues running onelab/gmsh, as gmsh writes ',' instead '.' to its own files
        # reading the file again with setting back the delimiter to ';', is a workaround for the mentioned problem.
        pd.read_csv(csv_filepath, header=0, index_col=0, delimiter=';')
        return df

    @staticmethod
    def is_pareto_efficient(costs: np.ndarray, return_mask: bool = True) -> np.ndarray:
        """
        Find the pareto-efficient points.

        :param costs: An (n_points, n_costs) array
        :type costs: np.array
        :param return_mask: True to return a mask
        :type return_mask: bool
        :return: An array of indices of pareto-efficient points.
            If return_mask is True, this will be an (n_points, ) boolean array
            Otherwise it will be a (n_efficient_points, ) integer array of indices.
        :rtype: np.array
        """
        is_efficient = np.arange(costs.shape[0])
        n_points = costs.shape[0]
        next_point_index = 0  # Next index in the is_efficient array to search for
        while next_point_index < len(costs):
            non_dominated_point_mask = np.any(costs < costs[next_point_index], axis=1)
            non_dominated_point_mask[next_point_index] = True  # type: ignore
            is_efficient = is_efficient[non_dominated_point_mask]  # Remove dominated points
            costs = costs[non_dominated_point_mask]
            next_point_index = int(np.sum(non_dominated_point_mask[:next_point_index])) + 1  # type: ignore
        if return_mask:
            is_efficient_mask = np.zeros(n_points, dtype=bool)
            is_efficient_mask[is_efficient] = True
            return is_efficient_mask
        else:
            return is_efficient

    @staticmethod
    def pareto_front_from_df(df: pd.DataFrame, x: str = "values_0", y: str = "values_1") -> pd.DataFrame:
        """
        Calculate the Pareto front from a Pandas DataFrame. Return a Pandas DataFrame.

        :param df: Pandas DataFrame
        :type df: pd.DataFrame
        :param x: Name of x-parameter from df to show in Pareto plane
        :type x: str
        :param y: Name of y-parameter from df to show in Pareto plane
        :type y: str
        :return: Pandas DataFrame with pareto efficient points
        :rtype: pd.DataFrame
        """
        x_vec = df[x][~np.isnan(df[x])]
        y_vec = df[y][~np.isnan(df[x])]
        numpy_zip = np.column_stack((x_vec, y_vec))
        pareto_tuple_mask_vec = CircuitOptimization.is_pareto_efficient(numpy_zip)
        pareto_df = df[~np.isnan(df[x])][pareto_tuple_mask_vec]
        return pareto_df

    @staticmethod
    def filter_df(df: pd.DataFrame, x: str = "values_0", y: str = "values_1", factor_min_dc_losses: float = 1.2,
                  factor_max_dc_losses: float = 10) -> pd.DataFrame:
        """
        Remove designs with too high losses compared to the minimum losses.

        :param df: pandas DataFrame with study results
        :type df: pd.DataFrame
        :param x: x-value name for Pareto plot filtering
        :type x: str
        :param y: y-value name for Pareto plot filtering
        :type y: str
        :param factor_min_dc_losses: filter factor for the minimum dc losses
        :type factor_min_dc_losses: float
        :param factor_max_dc_losses: dc_max_loss = factor_max_dc_losses * min_available_dc_losses_in_pareto_front
        :type factor_max_dc_losses: float
        :returns: pandas DataFrame with Pareto front near points
        :rtype: pd.DataFrame
        """
        # figure out pareto front
        # pareto_volume_list, pareto_core_hyst_list, pareto_dto_list = self.pareto_front(volume_list, core_hyst_loss_list, valid_design_list)

        pareto_df: pd.DataFrame = CircuitOptimization.pareto_front_from_df(df, x, y)

        vector_to_sort = np.array([pareto_df[x], pareto_df[y]])

        # sorting 2d array by 1st row
        # https://stackoverflow.com/questions/49374253/sort-a-numpy-2d-array-by-1st-row-maintaining-columns
        sorted_vector = vector_to_sort[:, vector_to_sort[0].argsort()]
        x_pareto_vec = sorted_vector[0]
        y_pareto_vec = sorted_vector[1]

        total_losses_list = df[y][~np.isnan(df[y])].to_numpy()

        min_total_dc_losses = total_losses_list[np.argmin(total_losses_list)]
        loss_offset = factor_min_dc_losses * min_total_dc_losses

        ref_loss_max = np.interp(df[x], x_pareto_vec, y_pareto_vec) + loss_offset
        # clip losses to a maximum of the minimum losses
        ref_loss_max = np.clip(ref_loss_max, a_min=-1, a_max=factor_max_dc_losses * min_total_dc_losses)

        pareto_df_offset = df[df[y] < ref_loss_max]

        return pareto_df_offset

    def filter_study_results(self) -> None:
        """Filter the study result and use GeckoCIRCUITS for detailed calculation."""
        # Check if configuration is not available and if study is not available
        if self._dab_config is None:
            logger.warning("Circuit configuration is not loaded!")
            return
        elif not self._is_study_available:
            logger.warning("Study is not calculated. First run 'start_proceed_study'!")
            return
        elif self._study_in_storage is None:
            logger.warning("Study is not calculated. First run 'start_proceed_study'!")
            return

        filepaths = CircuitOptimization.load_filepaths(self._dab_config.project_directory)

        df = self._study_in_storage.trials_dataframe()
        df.to_csv(f'{filepaths.circuit}/{self._dab_config.circuit_study_name}/{self._dab_config.circuit_study_name}.csv')

        df = df[df["values_0"] == 100]

        smallest_dto_list: list[d_dtos.CircuitDabDTO] = []
        df_smallest_all = df.nsmallest(n=1, columns=["values_1"])
        df_smallest = df.nsmallest(n=1, columns=["values_1"])

        smallest_dto_list.append(self.df_to_dab_dto_list(df_smallest)[0])

        # Continue time measurement
        with self._c_lock_stat:
            self._progress_run_time.continue_trigger()

        for count in np.arange(0, self._dab_config.filter.number_filtered_designs - 1):
            logger.info("------------------")
            logger.info(f"{count=}")
            n_suggest = df_smallest['params_n_suggest'].item()
            f_s_suggest = df_smallest['params_f_s_suggest'].item()
            l_s_suggest = df_smallest['params_l_s_suggest'].item()
            l_1_suggest = df_smallest['params_l_1_suggest'].item()
            l_2__suggest = df_smallest['params_l_2__suggest'].item()
            transistor_1_name_suggest = df_smallest['params_transistor_1_name_suggest'].item()
            transistor_2_name_suggest = df_smallest['params_transistor_2_name_suggest'].item()

            # make sure to use parameters with minimum x % difference.
            difference = self._dab_config.filter.difference_percentage / 100

            df = df.loc[
                ~((df["params_n_suggest"].ge(n_suggest * (1 - difference)) & df["params_n_suggest"].le(n_suggest * (1 + difference))) & \
                  (df["params_f_s_suggest"].ge(f_s_suggest * (1 - difference)) & df["params_f_s_suggest"].le(f_s_suggest * (1 + difference))) & \
                  (df["params_l_s_suggest"].ge(l_s_suggest * (1 - difference)) & df["params_l_s_suggest"].le(l_s_suggest * (1 + difference))) & \
                  (df["params_l_1_suggest"].ge(l_1_suggest * (1 - difference)) & df["params_l_1_suggest"].le(l_1_suggest * (1 + difference))) & \
                  (df["params_l_2__suggest"].ge(l_2__suggest * (1 - difference)) & df["params_l_2__suggest"].le(l_2__suggest * (1 + difference))) & \
                  df["params_transistor_1_name_suggest"].isin([transistor_1_name_suggest]) & \
                  df["params_transistor_2_name_suggest"].isin([transistor_2_name_suggest])
                  )]

            df_smallest = df.nsmallest(n=1, columns=["values_1"])
            df_smallest_all = pd.concat([df_smallest_all, df_smallest], axis=0)

        smallest_dto_list = self.df_to_dab_dto_list(df_smallest_all)

        # join if necessary
        folders = CircuitOptimization.load_filepaths(self._dab_config.project_directory)

        dto_directory = os.path.join(folders.circuit, self._dab_config.circuit_study_name, "filtered_results")
        os.makedirs(dto_directory, exist_ok=True)
        for dto in smallest_dto_list:
            # dto = dct.HandleDabDto.add_gecko_simulation_results(dto, get_waveforms=True)
            dct.HandleDabDto.save(dto, dto.name, directory=dto_directory, timestamp=False)

        # Stop runtime measurement and update statistical data
        with self._c_lock_stat:
            self._progress_run_time.stop_trigger()
            self._progress_data.run_time = self._progress_run_time.get_runtime()
            self._progress_data.progress_status = ProgressStatus.Done<|MERGE_RESOLUTION|>--- conflicted
+++ resolved
@@ -355,13 +355,8 @@
         :rtype: bool
         """
         # Verify optimization parameter
-<<<<<<< HEAD
         is_check_consistent, issue_report = dct.CircuitOptimization.verify_optimization_parameter(toml_circuit)
         if not is_check_consistent:
-=======
-        is_consistent, issue_report = dct.CircuitOptimization.verify_optimization_parameter(toml_circuit)
-        if not is_consistent:
->>>>>>> 27f7e046
             raise ValueError(
                 "Circuit optimization parameter are inconsistent!\n",
                 issue_report)
