--- conflicted
+++ resolved
@@ -25,11 +25,5 @@
     core_left=1e-3
 
 [filter_distance]
-<<<<<<< HEAD
-    delta = [0.1,0.1] # difference (x ,y) 1 = difference between minimal and maximal result value
-    range  = [[0.1,0.9],[0.1,0.9]] # Used range of X und Y-axe
-    deep = [0.01,0.01] # Max difference to real pareto points (X und Y-direction)
-=======
     factor_min_dc_losses = 1.0
     factor_max_dc_losses = 100
->>>>>>> 26785208
