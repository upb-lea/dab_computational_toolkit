--- conflicted
+++ resolved
@@ -6,48 +6,6 @@
 
 [breakpoints]
     # possible values: No/Pause/Stop
-<<<<<<< HEAD
-    Electrical_pareto = "No"  # After Electrical paretofront calculation
-    Electrical_filtered = "No"  # After Electrical filtered result calculation
-    Inductor = "No"    # After inductor paretofront calculations of for all correspondent electrical points
-    Transformer = "No" # After transformer paretofront calculations of for all correspondent electrical points
-    Heatsink = "No"    # After heatsink paretofront calculation
-    Summary = "Pause"
-
-[condbreakpoints] # conditional breakpoints in case of bad definition array (only for experts and currently not implemented)
-    Electrical = 100        # Number of trials with ZVS less than 70%
-    Inductor = 1000         # Number of trials which exceed a limit value?
-    Transformer = 1000      # Number of trials which exceed a limit value?
-    Heatsink = 1000         # Number of trials which exceed a limit value?
-
-[electrical]
-    NumberOfTrials = 100
-    ReCalculation = "skip" # (new,continue,skip)
-    Subdirectory = "01_circuit"
-
-[inductor]
-    NumberOfTrials = 100
-    ReCalculation = "skip" # (new,continue,skip)
-    Subdirectory = "02_inductor"
-
-[transformer]
-    NumberOfTrials = 100
-    ReCalculation = "skip" # (new,continue,skip)
-    Subdirectory = "03_transformer"
-
-[heatsink]
-    NumberOfTrials = 100
-    ReCalculation = "skip" # (new,continue,skip)
-    Subdirectory = "04_heat_sink"
-    CircuitStudyNameFlag = "True" # True=Use circuit study name, False (or any word except 'True') = Do not use ciruit study name
-
-
-[configurationdatafiles]
-    ElectricalConfFile = "DabElectricalConf.toml"   # Configuration file for electrical ciruit optimization
-    InductorConfFile = "DabInductorConf.toml"     # Configuration file for inductor optimization
-    TransformerConfFile = "DabTransformerConf.toml"  # Configuration file for transformer optimization
-    HeatsinkConfFile = "DabHeatsinkConf.toml"     # Configuration file for heatsink optimization
-=======
     circuit_pareto = "no"  # After Electrical paretofront calculation
     circuit_filtered = "no"  # After Electrical filtered result calculation
     inductor = "no"    # After inductor paretofront calculations of for all correspondent electrical points
@@ -85,5 +43,4 @@
     circuit_configuration_file = "DabElectricalConf.toml"   # Configuration file for electrical ciruit optimization
     inductor_configuration_file = "DabInductorConf.toml"     # Configuration file for inductor optimization
     transformer_configuration_file = "DabTransformerConf.toml"  # Configuration file for transformer optimization
-    heat_sink_configuration_file = "DabHeatsinkConf.toml"     # Configuration file for heatsink optimization
->>>>>>> 35f030fc
+    heat_sink_configuration_file = "DabHeatsinkConf.toml"     # Configuration file for heatsink optimization