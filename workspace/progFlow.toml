# Path configuration
[general]
    project_directory = "2025-04-07_example_1"

[breakpoints]
    # possible values: no/pause/stop
    circuit_pareto = "no"  # After Electrical paretofront calculation
    circuit_filtered = "no"  # After Electrical filtered result calculation
    inductor = "no"    # After inductor paretofront calculations of for all correspondent electrical points
    transformer = "no" # After transformer paretofront calculations of for all correspondent electrical points
    heat_sink = "no"    # After heatsink paretofront calculation
    summary = "no"    # After heatsink paretofront calculation

[conditional_breakpoints] # conditional breakpoints in case of bad definition array (only for experts and currently not implemented)
    circuit = 1000        # Number of trials with ZVS less than 70%
    inductor = 1000         # Number of trials which exceed a limit value?
    transformer = 1000      # Number of trials which exceed a limit value?
    heat_sink = 1000         # Number of trials which exceed a limit value?

[circuit]
<<<<<<< HEAD
    number_of_trials = 500
    re_calculation = "skip" # (new,continue,skip)
=======
    number_of_trials = 10
    calculation_mode = "skip" # (new,continue,skip)
>>>>>>> 26785208
    subdirectory = "01_circuit"

[inductor]
    number_of_trials = 100
<<<<<<< HEAD
    re_calculation = "skip" # (new,continue,skip)
=======
    calculation_mode = "skip" # (new,continue,skip)
>>>>>>> 26785208
    subdirectory = "02_inductor"

[transformer]
    number_of_trials = 100
<<<<<<< HEAD
    re_calculation = "skip" # (new,continue,skip)
=======
    calculation_mode = "skip" # (new,continue,skip)
>>>>>>> 26785208
    subdirectory = "03_transformer"

[heat_sink]
    number_of_trials = 10
    calculation_mode = "new" # (new,continue,skip)
    subdirectory = "04_heat_sink"

[configuration_data_files]
    circuit_configuration_file = "DabCircuitConf.toml"
    inductor_configuration_file = "DabInductorConf.toml"
    transformer_configuration_file = "DabTransformerConf.toml"
    heat_sink_configuration_file = "DabHeatSinkConf.toml"<|MERGE_RESOLUTION|>--- conflicted
+++ resolved
@@ -1,6 +1,6 @@
 # Path configuration
 [general]
-    project_directory = "2025-04-07_example_1"
+    project_directory = "2025-01-31_example"
 
 [breakpoints]
     # possible values: no/pause/stop
@@ -18,36 +18,23 @@
     heat_sink = 1000         # Number of trials which exceed a limit value?
 
 [circuit]
-<<<<<<< HEAD
-    number_of_trials = 500
-    re_calculation = "skip" # (new,continue,skip)
-=======
-    number_of_trials = 10
+    number_of_trials = 200
     calculation_mode = "skip" # (new,continue,skip)
->>>>>>> 26785208
     subdirectory = "01_circuit"
 
 [inductor]
     number_of_trials = 100
-<<<<<<< HEAD
-    re_calculation = "skip" # (new,continue,skip)
-=======
-    calculation_mode = "skip" # (new,continue,skip)
->>>>>>> 26785208
+    calculation_mode = "new" # (new,continue,skip)
     subdirectory = "02_inductor"
 
 [transformer]
     number_of_trials = 100
-<<<<<<< HEAD
-    re_calculation = "skip" # (new,continue,skip)
-=======
     calculation_mode = "skip" # (new,continue,skip)
->>>>>>> 26785208
     subdirectory = "03_transformer"
 
 [heat_sink]
-    number_of_trials = 10
-    calculation_mode = "new" # (new,continue,skip)
+    number_of_trials = 100
+    calculation_mode = "skip" # (new,continue,skip)
     subdirectory = "04_heat_sink"
 
 [configuration_data_files]
