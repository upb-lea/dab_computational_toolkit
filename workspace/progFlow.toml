# Path configuration
[general]
    project_directory = "2025-07-28_example_5"

[breakpoints]
    # possible values: no/pause/stop
    circuit_pareto = "no"  # After Electrical paretofront calculation
    circuit_filtered = "no"  # After Electrical filtered result calculation
    inductor = "no"    # After inductor paretofront calculations of for all correspondent electrical points
    transformer = "no" # After transformer paretofront calculations of for all correspondent electrical points
    heat_sink = "no"    # After heatsink paretofront calculation
<<<<<<< HEAD
    pre_summary = "no"  # After pre-summary
    summary = "no"    # After summary
=======
    pre_summary = "no"    # After pre-summary calculation
    summary = "no"    # After summary calculation
>>>>>>> 27f7e046

[conditional_breakpoints] # conditional breakpoints in case of bad definition array (only for experts and currently not implemented)
    circuit = 1000        # Number of trials with ZVS less than 70%
    inductor = 1000         # Number of trials which exceed a limit value?
    transformer = 1000      # Number of trials which exceed a limit value?
    heat_sink = 1000         # Number of trials which exceed a limit value?

[circuit]
    number_of_trials = 100
    calculation_mode = "new" # (new,continue,skip)
    subdirectory = "01_circuit"

[inductor]
    number_of_trials = 100
    calculation_mode = "new" # (new,continue,skip)
    subdirectory = "02_inductor"

[transformer]
    number_of_trials = 100
    calculation_mode = "new" # (new,continue,skip)
    subdirectory = "03_transformer"

[heat_sink]
    number_of_trials = 2000
    calculation_mode = "new" # (new,continue,skip)
    subdirectory = "04_heat_sink"

[pre_summary]
    calculation_mode = "new" # (new,skip)
    subdirectory = "05_pre_summary"

[summary]
    calculation_mode = "new" # (new,continue,skip)
    subdirectory = "05_summary"

[configuration_data_files]
    circuit_configuration_file = "DabCircuitConf.toml"
    inductor_configuration_file = "DabInductorConf.toml"
    transformer_configuration_file = "DabTransformerConf.toml"
    heat_sink_configuration_file = "DabHeatSinkConf.toml"<|MERGE_RESOLUTION|>--- conflicted
+++ resolved
@@ -9,13 +9,8 @@
     inductor = "no"    # After inductor paretofront calculations of for all correspondent electrical points
     transformer = "no" # After transformer paretofront calculations of for all correspondent electrical points
     heat_sink = "no"    # After heatsink paretofront calculation
-<<<<<<< HEAD
-    pre_summary = "no"  # After pre-summary
-    summary = "no"    # After summary
-=======
     pre_summary = "no"    # After pre-summary calculation
     summary = "no"    # After summary calculation
->>>>>>> 27f7e046
 
 [conditional_breakpoints] # conditional breakpoints in case of bad definition array (only for experts and currently not implemented)
     circuit = 1000        # Number of trials with ZVS less than 70%
